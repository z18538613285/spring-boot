/*
 * Copyright 2012-2020 the original author or authors.
 *
 * Licensed under the Apache License, Version 2.0 (the "License");
 * you may not use this file except in compliance with the License.
 * You may obtain a copy of the License at
 *
 *      https://www.apache.org/licenses/LICENSE-2.0
 *
 * Unless required by applicable law or agreed to in writing, software
 * distributed under the License is distributed on an "AS IS" BASIS,
 * WITHOUT WARRANTIES OR CONDITIONS OF ANY KIND, either express or implied.
 * See the License for the specific language governing permissions and
 * limitations under the License.
 */

package org.springframework.boot;

import java.lang.reflect.Constructor;
import java.security.AccessControlException;
import java.util.ArrayList;
import java.util.Arrays;
import java.util.Collection;
import java.util.Collections;
import java.util.HashMap;
import java.util.HashSet;
import java.util.LinkedHashSet;
import java.util.List;
import java.util.Map;
import java.util.Properties;
import java.util.Set;

import org.apache.commons.logging.Log;
import org.apache.commons.logging.LogFactory;

import org.springframework.beans.BeanUtils;
import org.springframework.beans.CachedIntrospectionResults;
import org.springframework.beans.factory.config.BeanDefinition;
import org.springframework.beans.factory.config.ConfigurableListableBeanFactory;
import org.springframework.beans.factory.groovy.GroovyBeanDefinitionReader;
import org.springframework.beans.factory.support.BeanDefinitionRegistry;
import org.springframework.beans.factory.support.BeanNameGenerator;
import org.springframework.beans.factory.support.DefaultListableBeanFactory;
import org.springframework.beans.factory.xml.XmlBeanDefinitionReader;
import org.springframework.boot.Banner.Mode;
import org.springframework.boot.context.properties.bind.Bindable;
import org.springframework.boot.context.properties.bind.Binder;
import org.springframework.boot.context.properties.source.ConfigurationPropertySources;
import org.springframework.boot.convert.ApplicationConversionService;
import org.springframework.boot.web.reactive.context.StandardReactiveWebEnvironment;
import org.springframework.context.ApplicationContext;
import org.springframework.context.ApplicationContextInitializer;
import org.springframework.context.ApplicationListener;
import org.springframework.context.ConfigurableApplicationContext;
import org.springframework.context.annotation.AnnotatedBeanDefinitionReader;
import org.springframework.context.annotation.AnnotationConfigApplicationContext;
import org.springframework.context.annotation.AnnotationConfigUtils;
import org.springframework.context.annotation.ClassPathBeanDefinitionScanner;
import org.springframework.context.support.AbstractApplicationContext;
import org.springframework.context.support.GenericApplicationContext;
import org.springframework.core.GenericTypeResolver;
import org.springframework.core.annotation.AnnotationAwareOrderComparator;
import org.springframework.core.convert.ConversionService;
import org.springframework.core.convert.support.ConfigurableConversionService;
import org.springframework.core.env.CommandLinePropertySource;
import org.springframework.core.env.CompositePropertySource;
import org.springframework.core.env.ConfigurableEnvironment;
import org.springframework.core.env.Environment;
import org.springframework.core.env.MapPropertySource;
import org.springframework.core.env.MutablePropertySources;
import org.springframework.core.env.PropertySource;
import org.springframework.core.env.SimpleCommandLinePropertySource;
import org.springframework.core.env.StandardEnvironment;
import org.springframework.core.io.DefaultResourceLoader;
import org.springframework.core.io.ResourceLoader;
import org.springframework.core.io.support.SpringFactoriesLoader;
import org.springframework.util.Assert;
import org.springframework.util.ClassUtils;
import org.springframework.util.CollectionUtils;
import org.springframework.util.ObjectUtils;
import org.springframework.util.ReflectionUtils;
import org.springframework.util.StopWatch;
import org.springframework.util.StringUtils;
import org.springframework.web.context.support.StandardServletEnvironment;

/**
 * Class that can be used to bootstrap and launch a Spring application from a Java main
 * method. By default class will perform the following steps to bootstrap your
 * application:
 *
 * <ul>
 * <li>Create an appropriate {@link ApplicationContext} instance (depending on your
 * classpath)</li>
 * <li>Register a {@link CommandLinePropertySource} to expose command line arguments as
 * Spring properties</li>
 * <li>Refresh the application context, loading all singleton beans</li>
 * <li>Trigger any {@link CommandLineRunner} beans</li>
 * </ul>
 *
 * In most circumstances the static {@link #run(Class, String[])} method can be called
 * directly from your {@literal main} method to bootstrap your application:
 *
 * <pre class="code">
 * &#064;Configuration
 * &#064;EnableAutoConfiguration
 * public class MyApplication  {
 *
 *   // ... Bean definitions
 *
 *   public static void main(String[] args) {
 *     SpringApplication.run(MyApplication.class, args);
 *   }
 * }
 * </pre>
 *
 * <p>
 * For more advanced configuration a {@link SpringApplication} instance can be created and
 * customized before being run:
 *
 * <pre class="code">
 * public static void main(String[] args) {
 *   SpringApplication application = new SpringApplication(MyApplication.class);
 *   // ... customize application settings here
 *   application.run(args)
 * }
 * </pre>
 *
 * {@link SpringApplication}s can read beans from a variety of different sources. It is
 * generally recommended that a single {@code @Configuration} class is used to bootstrap
 * your application, however, you may also set {@link #getSources() sources} from:
 * <ul>
 * <li>The fully qualified class name to be loaded by
 * {@link AnnotatedBeanDefinitionReader}</li>
 * <li>The location of an XML resource to be loaded by {@link XmlBeanDefinitionReader}, or
 * a groovy script to be loaded by {@link GroovyBeanDefinitionReader}</li>
 * <li>The name of a package to be scanned by {@link ClassPathBeanDefinitionScanner}</li>
 * </ul>
 *
 * Configuration properties are also bound to the {@link SpringApplication}. This makes it
 * possible to set {@link SpringApplication} properties dynamically, like additional
 * sources ("spring.main.sources" - a CSV list) the flag to indicate a web environment
 * ("spring.main.web-application-type=none") or the flag to switch off the banner
 * ("spring.main.banner-mode=off").
 *
 * @author Phillip Webb
 * @author Dave Syer
 * @author Andy Wilkinson
 * @author Christian Dupuis
 * @author Stephane Nicoll
 * @author Jeremy Rickard
 * @author Craig Burke
 * @author Michael Simons
 * @author Madhura Bhave
 * @author Brian Clozel
 * @author Ethan Rubinson
 * @since 1.0.0
 * @see #run(Class, String[])
 * @see #run(Class[], String[])
 * @see #SpringApplication(Class...)
 */
public class SpringApplication {

	/**
	 * The class name of application context that will be used by default for non-web
	 * environments.
	 */
	public static final String DEFAULT_CONTEXT_CLASS = "org.springframework.context."
			+ "annotation.AnnotationConfigApplicationContext";

	/**
	 * The class name of application context that will be used by default for web
	 * environments.
	 */
	public static final String DEFAULT_SERVLET_WEB_CONTEXT_CLASS = "org.springframework.boot."
			+ "web.servlet.context.AnnotationConfigServletWebServerApplicationContext";

	/**
	 * The class name of application context that will be used by default for reactive web
	 * environments.
	 */
	public static final String DEFAULT_REACTIVE_WEB_CONTEXT_CLASS = "org.springframework."
			+ "boot.web.reactive.context.AnnotationConfigReactiveWebServerApplicationContext";

	/**
	 * Default banner location.
	 */
	public static final String BANNER_LOCATION_PROPERTY_VALUE = SpringApplicationBannerPrinter.DEFAULT_BANNER_LOCATION;

	/**
	 * Banner location property key.
	 */
	public static final String BANNER_LOCATION_PROPERTY = SpringApplicationBannerPrinter.BANNER_LOCATION_PROPERTY;

	private static final String SYSTEM_PROPERTY_JAVA_AWT_HEADLESS = "java.awt.headless";

	private static final Log logger = LogFactory.getLog(SpringApplication.class);

	private Set<Class<?>> primarySources;

	private Set<String> sources = new LinkedHashSet<>();

	private Class<?> mainApplicationClass;

	private Banner.Mode bannerMode = Banner.Mode.CONSOLE;

	private boolean logStartupInfo = true;

	private boolean addCommandLineProperties = true;

	private boolean addConversionService = true;

	private Banner banner;

	private ResourceLoader resourceLoader;

	private BeanNameGenerator beanNameGenerator;

	private ConfigurableEnvironment environment;

	private Class<? extends ConfigurableApplicationContext> applicationContextClass;

	private WebApplicationType webApplicationType;

	private boolean headless = true;

	private boolean registerShutdownHook = true;

	private List<ApplicationContextInitializer<?>> initializers;

	private List<ApplicationListener<?>> listeners;

	private Map<String, Object> defaultProperties;

	private Set<String> additionalProfiles = new HashSet<>();

	private boolean allowBeanDefinitionOverriding;

	private boolean isCustomEnvironment = false;

	private boolean lazyInitialization = false;

	/**
	 * Create a new {@link SpringApplication} instance. The application context will load
	 * beans from the specified primary sources (see {@link SpringApplication class-level}
	 * documentation for details. The instance can be customized before calling
	 * {@link #run(String...)}.
	 * @param primarySources the primary bean sources
	 * @see #run(Class, String[])
	 * @see #SpringApplication(ResourceLoader, Class...)
	 * @see #setSources(Set)
	 */
	public SpringApplication(Class<?>... primarySources) {
		this(null, primarySources);
	}

	/**
	 * Create a new {@link SpringApplication} instance. The application context will load
	 * beans from the specified primary sources (see {@link SpringApplication class-level}
	 * documentation for details. The instance can be customized before calling
	 * {@link #run(String...)}.
	 * @param resourceLoader the resource loader to use
	 * @param primarySources the primary bean sources
	 * @see #run(Class, String[])
	 * @see #setSources(Set)
	 */
	@SuppressWarnings({ "unchecked", "rawtypes" })
	public SpringApplication(ResourceLoader resourceLoader, Class<?>... primarySources) {
		this.resourceLoader = resourceLoader;
		Assert.notNull(primarySources, "PrimarySources must not be null");
		this.primarySources = new LinkedHashSet<>(Arrays.asList(primarySources));
		this.webApplicationType = WebApplicationType.deduceFromClasspath();
		setInitializers((Collection) getSpringFactoriesInstances(ApplicationContextInitializer.class));
		setListeners((Collection) getSpringFactoriesInstances(ApplicationListener.class));
		this.mainApplicationClass = deduceMainApplicationClass();
	}

	private Class<?> deduceMainApplicationClass() {
		try {
			StackTraceElement[] stackTrace = new RuntimeException().getStackTrace();
			for (StackTraceElement stackTraceElement : stackTrace) {
				if ("main".equals(stackTraceElement.getMethodName())) {
					return Class.forName(stackTraceElement.getClassName());
				}
			}
		}
		catch (ClassNotFoundException ex) {
			// Swallow and continue
		}
		return null;
	}

	/**
	 * Run the Spring application, creating and refreshing a new
	 * {@link ApplicationContext}.
	 * @param args the application arguments (usually passed from a Java main method)
	 * @return a running {@link ApplicationContext}
	 */
	public ConfigurableApplicationContext run(String... args) {
		StopWatch stopWatch = new StopWatch();
		stopWatch.start();
		ConfigurableApplicationContext context = null;
		Collection<SpringBootExceptionReporter> exceptionReporters = new ArrayList<>();
		configureHeadlessProperty();
		SpringApplicationRunListeners listeners = getRunListeners(args);
		listeners.starting();
		try {
			ApplicationArguments applicationArguments = new DefaultApplicationArguments(args);
			ConfigurableEnvironment environment = prepareEnvironment(listeners, applicationArguments);
			configureIgnoreBeanInfo(environment);
			Banner printedBanner = printBanner(environment);
			context = createApplicationContext();
			exceptionReporters = getSpringFactoriesInstances(SpringBootExceptionReporter.class,
					new Class[] { ConfigurableApplicationContext.class }, context);
			prepareContext(context, environment, listeners, applicationArguments, printedBanner);
			refreshContext(context);
			afterRefresh(context, applicationArguments);
			stopWatch.stop();
			if (this.logStartupInfo) {
				new StartupInfoLogger(this.mainApplicationClass).logStarted(getApplicationLog(), stopWatch);
			}
			listeners.started(context);
			callRunners(context, applicationArguments);
		}
		catch (Throwable ex) {
			handleRunFailure(context, ex, exceptionReporters, listeners);
			throw new IllegalStateException(ex);
		}

		try {
			listeners.running(context);
		}
		catch (Throwable ex) {
			handleRunFailure(context, ex, exceptionReporters, null);
			throw new IllegalStateException(ex);
		}
		return context;
	}

	private ConfigurableEnvironment prepareEnvironment(SpringApplicationRunListeners listeners,
			ApplicationArguments applicationArguments) {
		// Create and configure the environment
		ConfigurableEnvironment environment = getOrCreateEnvironment();
		configureEnvironment(environment, applicationArguments.getSourceArgs());
		ConfigurationPropertySources.attach(environment);
		listeners.environmentPrepared(environment);
		bindToSpringApplication(environment);
		if (!this.isCustomEnvironment) {
			environment = new EnvironmentConverter(getClassLoader()).convertEnvironmentIfNecessary(environment,
					deduceEnvironmentClass());
		}
		ConfigurationPropertySources.attach(environment);
		return environment;
	}

	private Class<? extends StandardEnvironment> deduceEnvironmentClass() {
		switch (this.webApplicationType) {
		case SERVLET:
			return StandardServletEnvironment.class;
		case REACTIVE:
			return StandardReactiveWebEnvironment.class;
		default:
			return StandardEnvironment.class;
		}
	}

	private void prepareContext(ConfigurableApplicationContext context, ConfigurableEnvironment environment,
			SpringApplicationRunListeners listeners, ApplicationArguments applicationArguments, Banner printedBanner) {
		context.setEnvironment(environment);
		postProcessApplicationContext(context);
		applyInitializers(context);
		listeners.contextPrepared(context);
		if (this.logStartupInfo) {
			logStartupInfo(context.getParent() == null);
			logStartupProfileInfo(context);
		}
		// Add boot specific singleton beans
		ConfigurableListableBeanFactory beanFactory = context.getBeanFactory();
		beanFactory.registerSingleton("springApplicationArguments", applicationArguments);
		if (printedBanner != null) {
			beanFactory.registerSingleton("springBootBanner", printedBanner);
		}
		if (beanFactory instanceof DefaultListableBeanFactory) {
			((DefaultListableBeanFactory) beanFactory)
					.setAllowBeanDefinitionOverriding(this.allowBeanDefinitionOverriding);
		}
		if (this.lazyInitialization) {
			context.addBeanFactoryPostProcessor(new LazyInitializationBeanFactoryPostProcessor());
		}
		// Load the sources
		Set<Object> sources = getAllSources();
		Assert.notEmpty(sources, "Sources must not be empty");
		load(context, sources.toArray(new Object[0]));
		listeners.contextLoaded(context);
	}

	private void refreshContext(ConfigurableApplicationContext context) {
<<<<<<< HEAD
		refresh((ApplicationContext) context);
=======
>>>>>>> 2a40bd78
		if (this.registerShutdownHook) {
			try {
				context.registerShutdownHook();
			}
			catch (AccessControlException ex) {
				// Not allowed in some environments.
			}
		}
		refresh(context);
	}

	private void configureHeadlessProperty() {
		System.setProperty(SYSTEM_PROPERTY_JAVA_AWT_HEADLESS,
				System.getProperty(SYSTEM_PROPERTY_JAVA_AWT_HEADLESS, Boolean.toString(this.headless)));
	}

	private SpringApplicationRunListeners getRunListeners(String[] args) {
		Class<?>[] types = new Class<?>[] { SpringApplication.class, String[].class };
		return new SpringApplicationRunListeners(logger,
				getSpringFactoriesInstances(SpringApplicationRunListener.class, types, this, args));
	}

	private <T> Collection<T> getSpringFactoriesInstances(Class<T> type) {
		return getSpringFactoriesInstances(type, new Class<?>[] {});
	}

	private <T> Collection<T> getSpringFactoriesInstances(Class<T> type, Class<?>[] parameterTypes, Object... args) {
		ClassLoader classLoader = getClassLoader();
		// Use names and ensure unique to protect against duplicates
		Set<String> names = new LinkedHashSet<>(SpringFactoriesLoader.loadFactoryNames(type, classLoader));
		List<T> instances = createSpringFactoriesInstances(type, parameterTypes, classLoader, args, names);
		AnnotationAwareOrderComparator.sort(instances);
		return instances;
	}

	@SuppressWarnings("unchecked")
	private <T> List<T> createSpringFactoriesInstances(Class<T> type, Class<?>[] parameterTypes,
			ClassLoader classLoader, Object[] args, Set<String> names) {
		List<T> instances = new ArrayList<>(names.size());
		for (String name : names) {
			try {
				Class<?> instanceClass = ClassUtils.forName(name, classLoader);
				Assert.isAssignable(type, instanceClass);
				Constructor<?> constructor = instanceClass.getDeclaredConstructor(parameterTypes);
				T instance = (T) BeanUtils.instantiateClass(constructor, args);
				instances.add(instance);
			}
			catch (Throwable ex) {
				throw new IllegalArgumentException("Cannot instantiate " + type + " : " + name, ex);
			}
		}
		return instances;
	}

	private ConfigurableEnvironment getOrCreateEnvironment() {
		if (this.environment != null) {
			return this.environment;
		}
		switch (this.webApplicationType) {
		case SERVLET:
			return new StandardServletEnvironment();
		case REACTIVE:
			return new StandardReactiveWebEnvironment();
		default:
			return new StandardEnvironment();
		}
	}

	/**
	 * Template method delegating to
	 * {@link #configurePropertySources(ConfigurableEnvironment, String[])} and
	 * {@link #configureProfiles(ConfigurableEnvironment, String[])} in that order.
	 * Override this method for complete control over Environment customization, or one of
	 * the above for fine-grained control over property sources or profiles, respectively.
	 * @param environment this application's environment
	 * @param args arguments passed to the {@code run} method
	 * @see #configureProfiles(ConfigurableEnvironment, String[])
	 * @see #configurePropertySources(ConfigurableEnvironment, String[])
	 */
	protected void configureEnvironment(ConfigurableEnvironment environment, String[] args) {
		if (this.addConversionService) {
			ConversionService conversionService = ApplicationConversionService.getSharedInstance();
			environment.setConversionService((ConfigurableConversionService) conversionService);
		}
		configurePropertySources(environment, args);
		configureProfiles(environment, args);
	}

	/**
	 * Add, remove or re-order any {@link PropertySource}s in this application's
	 * environment.
	 * @param environment this application's environment
	 * @param args arguments passed to the {@code run} method
	 * @see #configureEnvironment(ConfigurableEnvironment, String[])
	 */
	protected void configurePropertySources(ConfigurableEnvironment environment, String[] args) {
		MutablePropertySources sources = environment.getPropertySources();
		if (this.defaultProperties != null && !this.defaultProperties.isEmpty()) {
			sources.addLast(new MapPropertySource("defaultProperties", this.defaultProperties));
		}
		if (this.addCommandLineProperties && args.length > 0) {
			String name = CommandLinePropertySource.COMMAND_LINE_PROPERTY_SOURCE_NAME;
			if (sources.contains(name)) {
				PropertySource<?> source = sources.get(name);
				CompositePropertySource composite = new CompositePropertySource(name);
				composite.addPropertySource(
						new SimpleCommandLinePropertySource("springApplicationCommandLineArgs", args));
				composite.addPropertySource(source);
				sources.replace(name, composite);
			}
			else {
				sources.addFirst(new SimpleCommandLinePropertySource(args));
			}
		}
	}

	/**
	 * Configure which profiles are active (or active by default) for this application
	 * environment. Additional profiles may be activated during configuration file
	 * processing via the {@code spring.profiles.active} property.
	 * @param environment this application's environment
	 * @param args arguments passed to the {@code run} method
	 * @see #configureEnvironment(ConfigurableEnvironment, String[])
	 * @see org.springframework.boot.context.config.ConfigFileApplicationListener
	 */
	protected void configureProfiles(ConfigurableEnvironment environment, String[] args) {
		Set<String> profiles = new LinkedHashSet<>(this.additionalProfiles);
		profiles.addAll(Arrays.asList(environment.getActiveProfiles()));
		environment.setActiveProfiles(StringUtils.toStringArray(profiles));
	}

	private void configureIgnoreBeanInfo(ConfigurableEnvironment environment) {
		if (System.getProperty(CachedIntrospectionResults.IGNORE_BEANINFO_PROPERTY_NAME) == null) {
			Boolean ignore = environment.getProperty("spring.beaninfo.ignore", Boolean.class, Boolean.TRUE);
			System.setProperty(CachedIntrospectionResults.IGNORE_BEANINFO_PROPERTY_NAME, ignore.toString());
		}
	}

	/**
	 * Bind the environment to the {@link SpringApplication}.
	 * @param environment the environment to bind
	 */
	protected void bindToSpringApplication(ConfigurableEnvironment environment) {
		try {
			Binder.get(environment).bind("spring.main", Bindable.ofInstance(this));
		}
		catch (Exception ex) {
			throw new IllegalStateException("Cannot bind to SpringApplication", ex);
		}
	}

	private Banner printBanner(ConfigurableEnvironment environment) {
		if (this.bannerMode == Banner.Mode.OFF) {
			return null;
		}
		ResourceLoader resourceLoader = (this.resourceLoader != null) ? this.resourceLoader
				: new DefaultResourceLoader(null);
		SpringApplicationBannerPrinter bannerPrinter = new SpringApplicationBannerPrinter(resourceLoader, this.banner);
		if (this.bannerMode == Mode.LOG) {
			return bannerPrinter.print(environment, this.mainApplicationClass, logger);
		}
		return bannerPrinter.print(environment, this.mainApplicationClass, System.out);
	}

	/**
	 * Strategy method used to create the {@link ApplicationContext}. By default this
	 * method will respect any explicitly set application context or application context
	 * class before falling back to a suitable default.
	 * @return the application context (not yet refreshed)
	 * @see #setApplicationContextClass(Class)
	 */
	protected ConfigurableApplicationContext createApplicationContext() {
		Class<?> contextClass = this.applicationContextClass;
		if (contextClass == null) {
			try {
				switch (this.webApplicationType) {
				case SERVLET:
					contextClass = Class.forName(DEFAULT_SERVLET_WEB_CONTEXT_CLASS);
					break;
				case REACTIVE:
					contextClass = Class.forName(DEFAULT_REACTIVE_WEB_CONTEXT_CLASS);
					break;
				default:
					contextClass = Class.forName(DEFAULT_CONTEXT_CLASS);
				}
			}
			catch (ClassNotFoundException ex) {
				throw new IllegalStateException(
						"Unable create a default ApplicationContext, please specify an ApplicationContextClass", ex);
			}
		}
		return (ConfigurableApplicationContext) BeanUtils.instantiateClass(contextClass);
	}

	/**
	 * Apply any relevant post processing the {@link ApplicationContext}. Subclasses can
	 * apply additional processing as required.
	 * @param context the application context
	 */
	protected void postProcessApplicationContext(ConfigurableApplicationContext context) {
		if (this.beanNameGenerator != null) {
			context.getBeanFactory().registerSingleton(AnnotationConfigUtils.CONFIGURATION_BEAN_NAME_GENERATOR,
					this.beanNameGenerator);
		}
		if (this.resourceLoader != null) {
			if (context instanceof GenericApplicationContext) {
				((GenericApplicationContext) context).setResourceLoader(this.resourceLoader);
			}
			if (context instanceof DefaultResourceLoader) {
				((DefaultResourceLoader) context).setClassLoader(this.resourceLoader.getClassLoader());
			}
		}
		if (this.addConversionService) {
			context.getBeanFactory().setConversionService(ApplicationConversionService.getSharedInstance());
		}
	}

	/**
	 * Apply any {@link ApplicationContextInitializer}s to the context before it is
	 * refreshed.
	 * @param context the configured ApplicationContext (not refreshed yet)
	 * @see ConfigurableApplicationContext#refresh()
	 */
	@SuppressWarnings({ "rawtypes", "unchecked" })
	protected void applyInitializers(ConfigurableApplicationContext context) {
		for (ApplicationContextInitializer initializer : getInitializers()) {
			Class<?> requiredType = GenericTypeResolver.resolveTypeArgument(initializer.getClass(),
					ApplicationContextInitializer.class);
			Assert.isInstanceOf(requiredType, context, "Unable to call initializer.");
			initializer.initialize(context);
		}
	}

	/**
	 * Called to log startup information, subclasses may override to add additional
	 * logging.
	 * @param isRoot true if this application is the root of a context hierarchy
	 */
	protected void logStartupInfo(boolean isRoot) {
		if (isRoot) {
			new StartupInfoLogger(this.mainApplicationClass).logStarting(getApplicationLog());
		}
	}

	/**
	 * Called to log active profile information.
	 * @param context the application context
	 */
	protected void logStartupProfileInfo(ConfigurableApplicationContext context) {
		Log log = getApplicationLog();
		if (log.isInfoEnabled()) {
			String[] activeProfiles = context.getEnvironment().getActiveProfiles();
			if (ObjectUtils.isEmpty(activeProfiles)) {
				String[] defaultProfiles = context.getEnvironment().getDefaultProfiles();
				log.info("No active profile set, falling back to default profiles: "
						+ StringUtils.arrayToCommaDelimitedString(defaultProfiles));
			}
			else {
				log.info("The following profiles are active: "
						+ StringUtils.arrayToCommaDelimitedString(activeProfiles));
			}
		}
	}

	/**
	 * Returns the {@link Log} for the application. By default will be deduced.
	 * @return the application log
	 */
	protected Log getApplicationLog() {
		if (this.mainApplicationClass == null) {
			return logger;
		}
		return LogFactory.getLog(this.mainApplicationClass);
	}

	/**
	 * Load beans into the application context.
	 * @param context the context to load beans into
	 * @param sources the sources to load
	 */
	protected void load(ApplicationContext context, Object[] sources) {
		if (logger.isDebugEnabled()) {
			logger.debug("Loading source " + StringUtils.arrayToCommaDelimitedString(sources));
		}
		BeanDefinitionLoader loader = createBeanDefinitionLoader(getBeanDefinitionRegistry(context), sources);
		if (this.beanNameGenerator != null) {
			loader.setBeanNameGenerator(this.beanNameGenerator);
		}
		if (this.resourceLoader != null) {
			loader.setResourceLoader(this.resourceLoader);
		}
		if (this.environment != null) {
			loader.setEnvironment(this.environment);
		}
		loader.load();
	}

	/**
	 * The ResourceLoader that will be used in the ApplicationContext.
	 * @return the resourceLoader the resource loader that will be used in the
	 * ApplicationContext (or null if the default)
	 */
	public ResourceLoader getResourceLoader() {
		return this.resourceLoader;
	}

	/**
	 * Either the ClassLoader that will be used in the ApplicationContext (if
	 * {@link #setResourceLoader(ResourceLoader) resourceLoader} is set, or the context
	 * class loader (if not null), or the loader of the Spring {@link ClassUtils} class.
	 * @return a ClassLoader (never null)
	 */
	public ClassLoader getClassLoader() {
		if (this.resourceLoader != null) {
			return this.resourceLoader.getClassLoader();
		}
		return ClassUtils.getDefaultClassLoader();
	}

	/**
	 * Get the bean definition registry.
	 * @param context the application context
	 * @return the BeanDefinitionRegistry if it can be determined
	 */
	private BeanDefinitionRegistry getBeanDefinitionRegistry(ApplicationContext context) {
		if (context instanceof BeanDefinitionRegistry) {
			return (BeanDefinitionRegistry) context;
		}
		if (context instanceof AbstractApplicationContext) {
			return (BeanDefinitionRegistry) ((AbstractApplicationContext) context).getBeanFactory();
		}
		throw new IllegalStateException("Could not locate BeanDefinitionRegistry");
	}

	/**
	 * Factory method used to create the {@link BeanDefinitionLoader}.
	 * @param registry the bean definition registry
	 * @param sources the sources to load
	 * @return the {@link BeanDefinitionLoader} that will be used to load beans
	 */
	protected BeanDefinitionLoader createBeanDefinitionLoader(BeanDefinitionRegistry registry, Object[] sources) {
		return new BeanDefinitionLoader(registry, sources);
	}

	/**
	 * Refresh the underlying {@link ApplicationContext}.
	 * @param applicationContext the application context to refresh
	 * @deprecated since 2.3.0 in favor of
	 * {@link #refresh(ConfigurableApplicationContext)}
	 */
	@Deprecated
	protected void refresh(ApplicationContext applicationContext) {
		Assert.isInstanceOf(ConfigurableApplicationContext.class, applicationContext);
		refresh((ConfigurableApplicationContext) applicationContext);
	}

	/**
	 * Refresh the underlying {@link ApplicationContext}.
	 * @param applicationContext the application context to refresh
	 */
	protected void refresh(ConfigurableApplicationContext applicationContext) {
		applicationContext.refresh();
	}

	/**
	 * Called after the context has been refreshed.
	 * @param context the application context
	 * @param args the application arguments
	 */
	protected void afterRefresh(ConfigurableApplicationContext context, ApplicationArguments args) {
	}

	private void callRunners(ApplicationContext context, ApplicationArguments args) {
		List<Object> runners = new ArrayList<>();
		runners.addAll(context.getBeansOfType(ApplicationRunner.class).values());
		runners.addAll(context.getBeansOfType(CommandLineRunner.class).values());
		AnnotationAwareOrderComparator.sort(runners);
		for (Object runner : new LinkedHashSet<>(runners)) {
			if (runner instanceof ApplicationRunner) {
				callRunner((ApplicationRunner) runner, args);
			}
			if (runner instanceof CommandLineRunner) {
				callRunner((CommandLineRunner) runner, args);
			}
		}
	}

	private void callRunner(ApplicationRunner runner, ApplicationArguments args) {
		try {
			(runner).run(args);
		}
		catch (Exception ex) {
			throw new IllegalStateException("Failed to execute ApplicationRunner", ex);
		}
	}

	private void callRunner(CommandLineRunner runner, ApplicationArguments args) {
		try {
			(runner).run(args.getSourceArgs());
		}
		catch (Exception ex) {
			throw new IllegalStateException("Failed to execute CommandLineRunner", ex);
		}
	}

	private void handleRunFailure(ConfigurableApplicationContext context, Throwable exception,
			Collection<SpringBootExceptionReporter> exceptionReporters, SpringApplicationRunListeners listeners) {
		try {
			try {
				handleExitCode(context, exception);
				if (listeners != null) {
					listeners.failed(context, exception);
				}
			}
			finally {
				reportFailure(exceptionReporters, exception);
				if (context != null) {
					context.close();
				}
			}
		}
		catch (Exception ex) {
			logger.warn("Unable to close ApplicationContext", ex);
		}
		ReflectionUtils.rethrowRuntimeException(exception);
	}

	private void reportFailure(Collection<SpringBootExceptionReporter> exceptionReporters, Throwable failure) {
		try {
			for (SpringBootExceptionReporter reporter : exceptionReporters) {
				if (reporter.reportException(failure)) {
					registerLoggedException(failure);
					return;
				}
			}
		}
		catch (Throwable ex) {
			// Continue with normal handling of the original failure
		}
		if (logger.isErrorEnabled()) {
			logger.error("Application run failed", failure);
			registerLoggedException(failure);
		}
	}

	/**
	 * Register that the given exception has been logged. By default, if the running in
	 * the main thread, this method will suppress additional printing of the stacktrace.
	 * @param exception the exception that was logged
	 */
	protected void registerLoggedException(Throwable exception) {
		SpringBootExceptionHandler handler = getSpringBootExceptionHandler();
		if (handler != null) {
			handler.registerLoggedException(exception);
		}
	}

	private void handleExitCode(ConfigurableApplicationContext context, Throwable exception) {
		int exitCode = getExitCodeFromException(context, exception);
		if (exitCode != 0) {
			if (context != null) {
				context.publishEvent(new ExitCodeEvent(context, exitCode));
			}
			SpringBootExceptionHandler handler = getSpringBootExceptionHandler();
			if (handler != null) {
				handler.registerExitCode(exitCode);
			}
		}
	}

	private int getExitCodeFromException(ConfigurableApplicationContext context, Throwable exception) {
		int exitCode = getExitCodeFromMappedException(context, exception);
		if (exitCode == 0) {
			exitCode = getExitCodeFromExitCodeGeneratorException(exception);
		}
		return exitCode;
	}

	private int getExitCodeFromMappedException(ConfigurableApplicationContext context, Throwable exception) {
		if (context == null || !context.isActive()) {
			return 0;
		}
		ExitCodeGenerators generators = new ExitCodeGenerators();
		Collection<ExitCodeExceptionMapper> beans = context.getBeansOfType(ExitCodeExceptionMapper.class).values();
		generators.addAll(exception, beans);
		return generators.getExitCode();
	}

	private int getExitCodeFromExitCodeGeneratorException(Throwable exception) {
		if (exception == null) {
			return 0;
		}
		if (exception instanceof ExitCodeGenerator) {
			return ((ExitCodeGenerator) exception).getExitCode();
		}
		return getExitCodeFromExitCodeGeneratorException(exception.getCause());
	}

	SpringBootExceptionHandler getSpringBootExceptionHandler() {
		if (isMainThread(Thread.currentThread())) {
			return SpringBootExceptionHandler.forCurrentThread();
		}
		return null;
	}

	private boolean isMainThread(Thread currentThread) {
		return ("main".equals(currentThread.getName()) || "restartedMain".equals(currentThread.getName()))
				&& "main".equals(currentThread.getThreadGroup().getName());
	}

	/**
	 * Returns the main application class that has been deduced or explicitly configured.
	 * @return the main application class or {@code null}
	 */
	public Class<?> getMainApplicationClass() {
		return this.mainApplicationClass;
	}

	/**
	 * Set a specific main application class that will be used as a log source and to
	 * obtain version information. By default the main application class will be deduced.
	 * Can be set to {@code null} if there is no explicit application class.
	 * @param mainApplicationClass the mainApplicationClass to set or {@code null}
	 */
	public void setMainApplicationClass(Class<?> mainApplicationClass) {
		this.mainApplicationClass = mainApplicationClass;
	}

	/**
	 * Returns the type of web application that is being run.
	 * @return the type of web application
	 * @since 2.0.0
	 */
	public WebApplicationType getWebApplicationType() {
		return this.webApplicationType;
	}

	/**
	 * Sets the type of web application to be run. If not explicitly set the type of web
	 * application will be deduced based on the classpath.
	 * @param webApplicationType the web application type
	 * @since 2.0.0
	 */
	public void setWebApplicationType(WebApplicationType webApplicationType) {
		Assert.notNull(webApplicationType, "WebApplicationType must not be null");
		this.webApplicationType = webApplicationType;
	}

	/**
	 * Sets if bean definition overriding, by registering a definition with the same name
	 * as an existing definition, should be allowed. Defaults to {@code false}.
	 * @param allowBeanDefinitionOverriding if overriding is allowed
	 * @since 2.1.0
	 * @see DefaultListableBeanFactory#setAllowBeanDefinitionOverriding(boolean)
	 */
	public void setAllowBeanDefinitionOverriding(boolean allowBeanDefinitionOverriding) {
		this.allowBeanDefinitionOverriding = allowBeanDefinitionOverriding;
	}

	/**
	 * Sets if beans should be initialized lazily. Defaults to {@code false}.
	 * @param lazyInitialization if initialization should be lazy
	 * @since 2.2
	 * @see BeanDefinition#setLazyInit(boolean)
	 */
	public void setLazyInitialization(boolean lazyInitialization) {
		this.lazyInitialization = lazyInitialization;
	}

	/**
	 * Sets if the application is headless and should not instantiate AWT. Defaults to
	 * {@code true} to prevent java icons appearing.
	 * @param headless if the application is headless
	 */
	public void setHeadless(boolean headless) {
		this.headless = headless;
	}

	/**
	 * Sets if the created {@link ApplicationContext} should have a shutdown hook
	 * registered. Defaults to {@code true} to ensure that JVM shutdowns are handled
	 * gracefully.
	 * @param registerShutdownHook if the shutdown hook should be registered
	 */
	public void setRegisterShutdownHook(boolean registerShutdownHook) {
		this.registerShutdownHook = registerShutdownHook;
	}

	/**
	 * Sets the {@link Banner} instance which will be used to print the banner when no
	 * static banner file is provided.
	 * @param banner the Banner instance to use
	 */
	public void setBanner(Banner banner) {
		this.banner = banner;
	}

	/**
	 * Sets the mode used to display the banner when the application runs. Defaults to
	 * {@code Banner.Mode.CONSOLE}.
	 * @param bannerMode the mode used to display the banner
	 */
	public void setBannerMode(Banner.Mode bannerMode) {
		this.bannerMode = bannerMode;
	}

	/**
	 * Sets if the application information should be logged when the application starts.
	 * Defaults to {@code true}.
	 * @param logStartupInfo if startup info should be logged.
	 */
	public void setLogStartupInfo(boolean logStartupInfo) {
		this.logStartupInfo = logStartupInfo;
	}

	/**
	 * Sets if a {@link CommandLinePropertySource} should be added to the application
	 * context in order to expose arguments. Defaults to {@code true}.
	 * @param addCommandLineProperties if command line arguments should be exposed
	 */
	public void setAddCommandLineProperties(boolean addCommandLineProperties) {
		this.addCommandLineProperties = addCommandLineProperties;
	}

	/**
	 * Sets if the {@link ApplicationConversionService} should be added to the application
	 * context's {@link Environment}.
	 * @param addConversionService if the application conversion service should be added
	 * @since 2.1.0
	 */
	public void setAddConversionService(boolean addConversionService) {
		this.addConversionService = addConversionService;
	}

	/**
	 * Set default environment properties which will be used in addition to those in the
	 * existing {@link Environment}.
	 * @param defaultProperties the additional properties to set
	 */
	public void setDefaultProperties(Map<String, Object> defaultProperties) {
		this.defaultProperties = defaultProperties;
	}

	/**
	 * Convenient alternative to {@link #setDefaultProperties(Map)}.
	 * @param defaultProperties some {@link Properties}
	 */
	public void setDefaultProperties(Properties defaultProperties) {
		this.defaultProperties = new HashMap<>();
		for (Object key : Collections.list(defaultProperties.propertyNames())) {
			this.defaultProperties.put((String) key, defaultProperties.get(key));
		}
	}

	/**
	 * Set additional profile values to use (on top of those set in system or command line
	 * properties).
	 * @param profiles the additional profiles to set
	 */
	public void setAdditionalProfiles(String... profiles) {
		this.additionalProfiles = new LinkedHashSet<>(Arrays.asList(profiles));
	}

	/**
	 * Sets the bean name generator that should be used when generating bean names.
	 * @param beanNameGenerator the bean name generator
	 */
	public void setBeanNameGenerator(BeanNameGenerator beanNameGenerator) {
		this.beanNameGenerator = beanNameGenerator;
	}

	/**
	 * Sets the underlying environment that should be used with the created application
	 * context.
	 * @param environment the environment
	 */
	public void setEnvironment(ConfigurableEnvironment environment) {
		this.isCustomEnvironment = true;
		this.environment = environment;
	}

	/**
	 * Add additional items to the primary sources that will be added to an
	 * ApplicationContext when {@link #run(String...)} is called.
	 * <p>
	 * The sources here are added to those that were set in the constructor. Most users
	 * should consider using {@link #getSources()}/{@link #setSources(Set)} rather than
	 * calling this method.
	 * @param additionalPrimarySources the additional primary sources to add
	 * @see #SpringApplication(Class...)
	 * @see #getSources()
	 * @see #setSources(Set)
	 * @see #getAllSources()
	 */
	public void addPrimarySources(Collection<Class<?>> additionalPrimarySources) {
		this.primarySources.addAll(additionalPrimarySources);
	}

	/**
	 * Returns a mutable set of the sources that will be added to an ApplicationContext
	 * when {@link #run(String...)} is called.
	 * <p>
	 * Sources set here will be used in addition to any primary sources set in the
	 * constructor.
	 * @return the application sources.
	 * @see #SpringApplication(Class...)
	 * @see #getAllSources()
	 */
	public Set<String> getSources() {
		return this.sources;
	}

	/**
	 * Set additional sources that will be used to create an ApplicationContext. A source
	 * can be: a class name, package name, or an XML resource location.
	 * <p>
	 * Sources set here will be used in addition to any primary sources set in the
	 * constructor.
	 * @param sources the application sources to set
	 * @see #SpringApplication(Class...)
	 * @see #getAllSources()
	 */
	public void setSources(Set<String> sources) {
		Assert.notNull(sources, "Sources must not be null");
		this.sources = new LinkedHashSet<>(sources);
	}

	/**
	 * Return an immutable set of all the sources that will be added to an
	 * ApplicationContext when {@link #run(String...)} is called. This method combines any
	 * primary sources specified in the constructor with any additional ones that have
	 * been {@link #setSources(Set) explicitly set}.
	 * @return an immutable set of all sources
	 */
	public Set<Object> getAllSources() {
		Set<Object> allSources = new LinkedHashSet<>();
		if (!CollectionUtils.isEmpty(this.primarySources)) {
			allSources.addAll(this.primarySources);
		}
		if (!CollectionUtils.isEmpty(this.sources)) {
			allSources.addAll(this.sources);
		}
		return Collections.unmodifiableSet(allSources);
	}

	/**
	 * Sets the {@link ResourceLoader} that should be used when loading resources.
	 * @param resourceLoader the resource loader
	 */
	public void setResourceLoader(ResourceLoader resourceLoader) {
		Assert.notNull(resourceLoader, "ResourceLoader must not be null");
		this.resourceLoader = resourceLoader;
	}

	/**
	 * Sets the type of Spring {@link ApplicationContext} that will be created. If not
	 * specified defaults to {@link #DEFAULT_SERVLET_WEB_CONTEXT_CLASS} for web based
	 * applications or {@link AnnotationConfigApplicationContext} for non web based
	 * applications.
	 * @param applicationContextClass the context class to set
	 */
	public void setApplicationContextClass(Class<? extends ConfigurableApplicationContext> applicationContextClass) {
		this.applicationContextClass = applicationContextClass;
		this.webApplicationType = WebApplicationType.deduceFromApplicationContext(applicationContextClass);
	}

	/**
	 * Sets the {@link ApplicationContextInitializer} that will be applied to the Spring
	 * {@link ApplicationContext}.
	 * @param initializers the initializers to set
	 */
	public void setInitializers(Collection<? extends ApplicationContextInitializer<?>> initializers) {
		this.initializers = new ArrayList<>(initializers);
	}

	/**
	 * Add {@link ApplicationContextInitializer}s to be applied to the Spring
	 * {@link ApplicationContext}.
	 * @param initializers the initializers to add
	 */
	public void addInitializers(ApplicationContextInitializer<?>... initializers) {
		this.initializers.addAll(Arrays.asList(initializers));
	}

	/**
	 * Returns read-only ordered Set of the {@link ApplicationContextInitializer}s that
	 * will be applied to the Spring {@link ApplicationContext}.
	 * @return the initializers
	 */
	public Set<ApplicationContextInitializer<?>> getInitializers() {
		return asUnmodifiableOrderedSet(this.initializers);
	}

	/**
	 * Sets the {@link ApplicationListener}s that will be applied to the SpringApplication
	 * and registered with the {@link ApplicationContext}.
	 * @param listeners the listeners to set
	 */
	public void setListeners(Collection<? extends ApplicationListener<?>> listeners) {
		this.listeners = new ArrayList<>(listeners);
	}

	/**
	 * Add {@link ApplicationListener}s to be applied to the SpringApplication and
	 * registered with the {@link ApplicationContext}.
	 * @param listeners the listeners to add
	 */
	public void addListeners(ApplicationListener<?>... listeners) {
		this.listeners.addAll(Arrays.asList(listeners));
	}

	/**
	 * Returns read-only ordered Set of the {@link ApplicationListener}s that will be
	 * applied to the SpringApplication and registered with the {@link ApplicationContext}
	 * .
	 * @return the listeners
	 */
	public Set<ApplicationListener<?>> getListeners() {
		return asUnmodifiableOrderedSet(this.listeners);
	}

	/**
	 * Static helper that can be used to run a {@link SpringApplication} from the
	 * specified source using default settings.
	 * @param primarySource the primary source to load
	 * @param args the application arguments (usually passed from a Java main method)
	 * @return the running {@link ApplicationContext}
	 */
	public static ConfigurableApplicationContext run(Class<?> primarySource, String... args) {
		return run(new Class<?>[] { primarySource }, args);
	}

	/**
	 * Static helper that can be used to run a {@link SpringApplication} from the
	 * specified sources using default settings and user supplied arguments.
	 * @param primarySources the primary sources to load
	 * @param args the application arguments (usually passed from a Java main method)
	 * @return the running {@link ApplicationContext}
	 */
	public static ConfigurableApplicationContext run(Class<?>[] primarySources, String[] args) {
		return new SpringApplication(primarySources).run(args);
	}

	/**
	 * A basic main that can be used to launch an application. This method is useful when
	 * application sources are defined via a {@literal --spring.main.sources} command line
	 * argument.
	 * <p>
	 * Most developers will want to define their own main method and call the
	 * {@link #run(Class, String...) run} method instead.
	 * @param args command line arguments
	 * @throws Exception if the application cannot be started
	 * @see SpringApplication#run(Class[], String[])
	 * @see SpringApplication#run(Class, String...)
	 */
	public static void main(String[] args) throws Exception {
		SpringApplication.run(new Class<?>[0], args);
	}

	/**
	 * Static helper that can be used to exit a {@link SpringApplication} and obtain a
	 * code indicating success (0) or otherwise. Does not throw exceptions but should
	 * print stack traces of any encountered. Applies the specified
	 * {@link ExitCodeGenerator} in addition to any Spring beans that implement
	 * {@link ExitCodeGenerator}. In the case of multiple exit codes the highest value
	 * will be used (or if all values are negative, the lowest value will be used)
	 * @param context the context to close if possible
	 * @param exitCodeGenerators exist code generators
	 * @return the outcome (0 if successful)
	 */
	public static int exit(ApplicationContext context, ExitCodeGenerator... exitCodeGenerators) {
		Assert.notNull(context, "Context must not be null");
		int exitCode = 0;
		try {
			try {
				ExitCodeGenerators generators = new ExitCodeGenerators();
				Collection<ExitCodeGenerator> beans = context.getBeansOfType(ExitCodeGenerator.class).values();
				generators.addAll(exitCodeGenerators);
				generators.addAll(beans);
				exitCode = generators.getExitCode();
				if (exitCode != 0) {
					context.publishEvent(new ExitCodeEvent(context, exitCode));
				}
			}
			finally {
				close(context);
			}
		}
		catch (Exception ex) {
			ex.printStackTrace();
			exitCode = (exitCode != 0) ? exitCode : 1;
		}
		return exitCode;
	}

	private static void close(ApplicationContext context) {
		if (context instanceof ConfigurableApplicationContext) {
			ConfigurableApplicationContext closable = (ConfigurableApplicationContext) context;
			closable.close();
		}
	}

	private static <E> Set<E> asUnmodifiableOrderedSet(Collection<E> elements) {
		List<E> list = new ArrayList<>(elements);
		list.sort(AnnotationAwareOrderComparator.INSTANCE);
		return new LinkedHashSet<>(list);
	}

}<|MERGE_RESOLUTION|>--- conflicted
+++ resolved
@@ -394,10 +394,6 @@
 	}
 
 	private void refreshContext(ConfigurableApplicationContext context) {
-<<<<<<< HEAD
-		refresh((ApplicationContext) context);
-=======
->>>>>>> 2a40bd78
 		if (this.registerShutdownHook) {
 			try {
 				context.registerShutdownHook();
@@ -406,7 +402,7 @@
 				// Not allowed in some environments.
 			}
 		}
-		refresh(context);
+		refresh((ApplicationContext) context);
 	}
 
 	private void configureHeadlessProperty() {
