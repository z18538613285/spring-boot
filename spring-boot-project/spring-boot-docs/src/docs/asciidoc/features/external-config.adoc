[[features.external-config]]
== Externalized Configuration
Spring Boot lets you externalize your configuration so that you can work with the same application code in different environments.
You can use a variety of external configuration sources, include Java properties files, YAML files, environment variables, and command-line arguments.

Property values can be injected directly into your beans by using the `@Value` annotation, accessed through Spring's `Environment` abstraction, or be <<features#features.external-config.typesafe-configuration-properties,bound to structured objects>> through `@ConfigurationProperties`.

Spring Boot uses a very particular `PropertySource` order that is designed to allow sensible overriding of values.
Properties are considered in the following order (with values from lower items overriding earlier ones):

. Default properties (specified by setting `SpringApplication.setDefaultProperties`).
. {spring-framework-api}/context/annotation/PropertySource.html[`@PropertySource`] annotations on your `@Configuration` classes.
  Please note that such property sources are not added to the `Environment` until the application context is being refreshed.
  This is too late to configure certain properties such as `+logging.*+` and `+spring.main.*+` which are read before refresh begins.
. Config data (such as `application.properties` files).
. A `RandomValuePropertySource` that has properties only in `+random.*+`.
. OS environment variables.
. Java System properties (`System.getProperties()`).
. JNDI attributes from `java:comp/env`.
. `ServletContext` init parameters.
. `ServletConfig` init parameters.
. Properties from `SPRING_APPLICATION_JSON` (inline JSON embedded in an environment variable or system property).
. Command line arguments.
. `properties` attribute on your tests.
  Available on {spring-boot-test-module-api}/context/SpringBootTest.html[`@SpringBootTest`] and the <<features#features.testing.spring-boot-applications.autoconfigured-tests,test annotations for testing a particular slice of your application>>.
. {spring-framework-api}/test/context/TestPropertySource.html[`@TestPropertySource`] annotations on your tests.
. <<using#using.devtools.globalsettings,Devtools global settings properties>> in the `$HOME/.config/spring-boot` directory when devtools is active.

Config data files are considered in the following order:

. <<features#features.external-config.files,Application properties>> packaged inside your jar (`application.properties` and YAML variants).
. <<features#features.external-config.files.profile-specific,Profile-specific application properties>> packaged inside your jar (`application-\{profile}.properties` and YAML variants).
. <<features#features.external-config.files,Application properties>> outside of your packaged jar (`application.properties` and YAML variants).
. <<features#features.external-config.files.profile-specific,Profile-specific application properties>> outside of your packaged jar (`application-\{profile}.properties` and YAML variants).

NOTE: It is recommended to stick with one format for your entire application.
If you have configuration files with both `.properties` and `.yml` format in the same location, `.properties` takes precedence.

To provide a concrete example, suppose you develop a `@Component` that uses a `name` property, as shown in the following example:

[source,java,indent=0,subs="verbatim"]
----
include::{docs-java}/features/externalconfig/MyBean.java[]
----

On your application classpath (for example, inside your jar) you can have an `application.properties` file that provides a sensible default property value for `name`.
When running in a new environment, an `application.properties` file can be provided outside of your jar that overrides the `name`.
For one-off testing, you can launch with a specific command line switch (for example, `java -jar app.jar --name="Spring"`).

TIP: The `env` and `configprops` endpoints can be useful in determining why a property has a particular value.
You can use these two endpoints to diagnose unexpected property values.
See the "<<actuator#actuator.endpoints, Production ready features>>" section for details.



[[features.external-config.command-line-args]]
=== Accessing Command Line Properties
By default, `SpringApplication` converts any command line option arguments (that is, arguments starting with `--`, such as `--server.port=9000`) to a `property` and adds them to the Spring `Environment`.
As mentioned previously, command line properties always take precedence over file-based property sources.

If you do not want command line properties to be added to the `Environment`, you can disable them by using `SpringApplication.setAddCommandLineProperties(false)`.



[[features.external-config.application-json]]
=== JSON Application Properties
Environment variables and system properties often have restrictions that mean some property names cannot be used.
To help with this, Spring Boot allows you to encode a block of properties into a single JSON structure.

When your application starts, any `spring.application.json` or `SPRING_APPLICATION_JSON` properties will be parsed and added to the `Environment`.

For example, the `SPRING_APPLICATION_JSON` property can be supplied on the command line in a UN{asterisk}X shell as an environment variable:

[source,shell,indent=0,subs="verbatim"]
----
	$ SPRING_APPLICATION_JSON='{"my":{"name":"test"}}' java -jar myapp.jar
----

In the preceding example, you end up with `my.name=test` in the Spring `Environment`.

The same JSON can also be provided as a system property:

[source,shell,indent=0,subs="verbatim"]
----
	$ java -Dspring.application.json='{"my":{"name":"test"}}' -jar myapp.jar
----

Or you could supply the JSON by using a command line argument:

[source,shell,indent=0,subs="verbatim"]
----
	$ java -jar myapp.jar --spring.application.json='{"my":{"name":"test"}}'
----

If you are deploying to a classic Application Server, you could also use a JNDI variable named `java:comp/env/spring.application.json`.

NOTE: Although `null` values from the JSON will be added to the resulting property source, the `PropertySourcesPropertyResolver` treats `null` properties as missing values.
This means that the JSON cannot override properties from lower order property sources with a `null` value.



[[features.external-config.files]]
=== External Application Properties [[features.external-config.files]]
Spring Boot will automatically find and load `application.properties` and `application.yaml` files from the following locations when your application starts:

. From the classpath
.. The classpath root
.. The classpath `/config` package
. From the current directory
.. The current directory
.. The `/config` subdirectory in the current directory
.. Immediate child directories of the `/config` subdirectory

The list is ordered by precedence (with values from lower items overriding earlier ones).
Documents from the loaded files are added as `PropertySources` to the Spring `Environment`.

If you do not like `application` as the configuration file name, you can switch to another file name by specifying a configprop:spring.config.name[] environment property.
For example, to look for `myproject.properties` and `myproject.yaml` files you can run your application as follows:

[source,shell,indent=0,subs="verbatim"]
----
	$ java -jar myproject.jar --spring.config.name=myproject
----

You can also refer to an explicit location by using the configprop:spring.config.location[] environment property.
This property accepts a comma-separated list of one or more locations to check.

The following example shows how to specify two distinct files:

[source,shell,indent=0,subs="verbatim"]
----
	$ java -jar myproject.jar --spring.config.location=\
		optional:classpath:/default.properties,\
		optional:classpath:/override.properties
----

TIP: Use the prefix `optional:` if the <<features#features.external-config.files.optional-prefix,locations are optional>> and you do not mind if they do not exist.

WARNING: `spring.config.name`, `spring.config.location`, and `spring.config.additional-location` are used very early to determine which files have to be loaded.
They must be defined as an environment property (typically an OS environment variable, a system property, or a command-line argument).

If `spring.config.location` contains directories (as opposed to files), they should end in `/`.
At runtime they will be appended with the names generated from `spring.config.name` before being loaded.
Files specified in `spring.config.location` are imported directly.

NOTE: Both directory and file location values are also expanded to check for <<features#features.external-config.files.profile-specific,profile-specific files>>.
For example, if you have a `spring.config.location` of `classpath:myconfig.properties`, you will also find appropriate `classpath:myconfig-<profile>.properties` files are loaded.

In most situations, each configprop:spring.config.location[] item you add will reference a single file or directory.
Locations are processed in the order that they are defined and later ones can override the values of earlier ones.

[[features.external-config.files.location-groups]]
If you have a complex location setup, and you use profile-specific configuration files, you may need to provide further hints so that Spring Boot knows how they should be grouped.
A location group is a collection of locations that are all considered at the same level.
For example, you might want to group all classpath locations, then all external locations.
Items within a location group should be separated with `;`.
See the example in the "`<<features#features.external-config.files.profile-specific>>`" section for more details.

Locations configured by using `spring.config.location` replace the default locations.
For example, if `spring.config.location` is configured with the value `optional:classpath:/custom-config/,optional:file:./custom-config/`, the complete set of locations considered is:

. `optional:classpath:custom-config/`
. `optional:file:./custom-config/`

If you prefer to add additional locations, rather than replacing them, you can use `spring.config.additional-location`.
Properties loaded from additional locations can override those in the default locations.
For example, if `spring.config.additional-location` is configured with the value `optional:classpath:/custom-config/,optional:file:./custom-config/`, the complete set of locations considered is:

. `optional:classpath:/;optional:classpath:/config/`
. `optional:file:./;optional:file:./config/;optional:file:./config/*/`
. `optional:classpath:custom-config/`
. `optional:file:./custom-config/`

This search ordering lets you specify default values in one configuration file and then selectively override those values in another.
You can provide default values for your application in `application.properties` (or whatever other basename you choose with `spring.config.name`) in one of the default locations.
These default values can then be overridden at runtime with a different file located in one of the custom locations.

NOTE: If you use environment variables rather than system properties, most operating systems disallow period-separated key names, but you can use underscores instead (for example, configprop:spring.config.name[format=envvar] instead of configprop:spring.config.name[]).
See <<features#features.external-config.typesafe-configuration-properties.relaxed-binding.environment-variables>> for details.

NOTE: If your application runs in a servlet container or application server, then JNDI properties (in `java:comp/env`) or servlet context initialization parameters can be used instead of, or as well as, environment variables or system properties.



[[features.external-config.files.optional-prefix]]
==== Optional Locations
By default, when a specified config data location does not exist, Spring Boot will throw a `ConfigDataLocationNotFoundException` and your application will not start.

If you want to specify a location, but you do not mind if it does not always exist, you can use the `optional:` prefix.
You can use this prefix with the `spring.config.location` and `spring.config.additional-location` properties, as well as with <<features#features.external-config.files.importing, `spring.config.import`>> declarations.

For example, a `spring.config.import` value of `optional:file:./myconfig.properties` allows your application to start, even if the `myconfig.properties` file is missing.

If you want to ignore all `ConfigDataLocationNotFoundExceptions` and always continue to start your application, you can use the `spring.config.on-not-found` property.
Set the value to `ignore` using `SpringApplication.setDefaultProperties(...)` or with a system/environment variable.



[[features.external-config.files.wildcard-locations]]
==== Wildcard Locations
If a config file location includes the `{asterisk}` character for the last path segment, it is considered a wildcard location.
Wildcards are expanded when the config is loaded so that immediate subdirectories are also checked.
Wildcard locations are particularly useful in an environment such as Kubernetes when there are multiple sources of config properties.

For example, if you have some Redis configuration and some MySQL configuration, you might want to keep those two pieces of configuration separate, while requiring that both those are present in an `application.properties` file.
This might result in two separate `application.properties` files mounted at different locations such as `/config/redis/application.properties` and `/config/mysql/application.properties`.
In such a case, having a wildcard location of `config/*/`, will result in both files being processed.

By default, Spring Boot includes `config/*/` in the default search locations.
It means that all subdirectories of the `/config` directory outside of your jar will be searched.

You can use wildcard locations yourself with the `spring.config.location` and `spring.config.additional-location` properties.

NOTE: A wildcard location must contain only one `{asterisk}` and end with `{asterisk}/` for search locations that are directories or `*/<filename>` for search locations that are files.
Locations with wildcards are sorted alphabetically based on the absolute path of the file names.

TIP: Wildcard locations only work with external directories.
You cannot use a wildcard in a `classpath:` location.



[[features.external-config.files.profile-specific]]
==== Profile Specific Files
As well as `application` property files, Spring Boot will also attempt to load profile-specific files using the naming convention `application-\{profile}`.
For example, if your application activates a profile named `prod` and uses YAML files, then both `application.yml` and `application-prod.yml` will be considered.

Profile-specific properties are loaded from the same locations as standard `application.properties`, with profile-specific files always overriding the non-specific ones.
If several profiles are specified, a last-wins strategy applies.
For example, if profiles `prod,live` are specified by the configprop:spring.profiles.active[] property, values in `application-prod.properties` can be overridden by those in `application-live.properties`.

[NOTE]
====
The last-wins strategy applies at the <<features#features.external-config.files.location-groups,location group>> level.
A configprop:spring.config.location[] of `classpath:/cfg/,classpath:/ext/` will not have the same override rules as `classpath:/cfg/;classpath:/ext/`.

For example, continuing our `prod,live` example above, we might have the following files:

----
/cfg
  application-live.properties
/ext
  application-live.properties
  application-prod.properties
----

When we have a configprop:spring.config.location[] of `classpath:/cfg/,classpath:/ext/` we process all `/cfg` files before all `/ext` files:

. `/cfg/application-live.properties`
. `/ext/application-prod.properties`
. `/ext/application-live.properties`


When we have `classpath:/cfg/;classpath:/ext/` instead (with a `;` delimiter) we process `/cfg` and `/ext` at the same level:

. `/ext/application-prod.properties`
. `/cfg/application-live.properties`
. `/ext/application-live.properties`
====

The `Environment` has a set of default profiles (by default, `[default]`) that are used if no active profiles are set.
In other words, if no profiles are explicitly activated, then properties from `application-default` are considered.

NOTE: Properties files are only ever loaded once.
If you have already directly <<features#features.external-config.files.importing,imported>> a profile specific property files then it will not be imported a second time.



[[features.external-config.files.importing]]
==== Importing Additional Data
Application properties may import further config data from other locations using the `spring.config.import` property.
Imports are processed as they are discovered, and are treated as additional documents inserted immediately below the one that declares the import.

For example, you might have the following in your classpath `application.properties` file:

[source,yaml,indent=0,subs="verbatim",configblocks]
----
	spring:
	  application:
	    name: "myapp"
	  config:
	    import: "optional:file:./dev.properties"
----

This will trigger the import of a `dev.properties` file in current directory (if such a file exists).
Values from the imported `dev.properties` will take precedence over the file that triggered the import.
In the above example, the `dev.properties` could redefine `spring.application.name` to a different value.

An import will only be imported once no matter how many times it is declared.
The order an import is defined inside a single document within the properties/yaml file does not matter.
For instance, the two examples below produce the same result:

[source,yaml,indent=0,subs="verbatim",configblocks]
----
	spring:
	  config:
	    import: "my.properties"
	my:
	  property: "value"
----

[source,yaml,indent=0,subs="verbatim",configblocks]
----
	my:
	  property: "value"
	spring:
	  config:
	    import: "my.properties"
----

In both of the above examples, the values from the `my.properties` file will take precedence over the file that triggered its import.

Several locations can be specified under a single `spring.config.import` key.
Locations will be processed in the order that they are defined, with later imports taking precedence.

NOTE: When appropriate, <<features#features.external-config.files.profile-specific, Profile-specific variants>> are also considered for import.
The example above would import both `my.properties` as well as any `my-<profile>.properties` variants.

[TIP]
====
Spring Boot includes pluggable API that allows various different location addresses to be supported.
By default you can import Java Properties, YAML and "`<<features#features.external-config.files.configtree, configuration trees>>`".

Third-party jars can offer support for additional technologies (there is no requirement for files to be local).
For example, you can imagine config data being from external stores such as Consul, Apache ZooKeeper or Netflix Archaius.

If you want to support your own locations, see the `ConfigDataLocationResolver` and `ConfigDataLoader` classes in the `org.springframework.boot.context.config` package.
====



[[features.external-config.files.importing-extensionless]]
==== Importing Extensionless Files
Some cloud platforms cannot add a file extension to volume mounted files.
To import these extensionless files, you need to give Spring Boot a hint so that it knows how to load them.
You can do this by putting an extension hint in square brackets.

For example, suppose you have a `/etc/config/myconfig` file that you wish to import as yaml.
You can import it from your `application.properties` using the following:

[source,yaml,indent=0,subs="verbatim",configprops,configblocks]
----
	spring:
	  config:
	    import: "file:/etc/config/myconfig[.yaml]"
----



[[features.external-config.files.configtree]]
==== Using Configuration Trees
When running applications on a cloud platform (such as Kubernetes) you often need to read config values that the platform supplies.
It is not uncommon to use environment variables for such purposes, but this can have drawbacks, especially if the value is supposed to be kept secret.

As an alternative to environment variables, many cloud platforms now allow you to map configuration into mounted data volumes.
For example, Kubernetes can volume mount both https://kubernetes.io/docs/tasks/configure-pod-container/configure-pod-configmap/#populate-a-volume-with-data-stored-in-a-configmap[`ConfigMaps`] and https://kubernetes.io/docs/concepts/configuration/secret/#using-secrets-as-files-from-a-pod[`Secrets`].

There are two common volume mount patterns that can be used:

. A single file contains a complete set of properties (usually written as YAML).
. Multiple files are written to a directory tree, with the filename becoming the '`key`' and the contents becoming the '`value`'.

For the first case, you can import the YAML or Properties file directly using `spring.config.import` as described <<features#features.external-config.files.importing,above>>.
For the second case, you need to use the `configtree:` prefix so that Spring Boot knows it needs to expose all the files as properties.

As an example, let's imagine that Kubernetes has mounted the following volume:

[indent=0]
----
	etc/
	  config/
	    myapp/
	      username
	      password
----

The contents of the `username` file would be a config value, and the contents of `password` would be a secret.

To import these properties, you can add the following to your `application.properties` or `application.yaml` file:

[source,yaml,indent=0,subs="verbatim",configprops,configblocks]
----
	spring:
	  config:
	    import: "optional:configtree:/etc/config/"
----

You can then access or inject `myapp.username` and `myapp.password` properties from the `Environment` in the usual way.

TIP: The folders under the config tree form the property name.
In the above example, to access the properties as `username` and `password`, you can set `spring.config.import` to `optional:configtree:/etc/config/myapp`.

NOTE: Filenames with dot notation are also correctly mapped.
For example, in the above example, a file named `myapp.username` in `/etc/config` would result in a `myapp.username` property in the `Environment`.

TIP: Configuration tree values can be bound to both string `String` and `byte[]` types depending on the contents expected.

If you have multiple config trees to import from the same parent folder you can use a wildcard shortcut.
Any `configtree:` location that ends with `/*/` will import all immediate children as config trees.

For example, given the following volume:

[indent=0]
----
	etc/
	  config/
	    dbconfig/
	      db/
	        username
	        password
	    mqconfig/
	      mq/
	        username
	        password
----

You can use `configtree:/etc/config/*/` as the import location:

[source,yaml,indent=0,subs="verbatim",configprops,configblocks]
----
	spring:
	  config:
	    import: "optional:configtree:/etc/config/*/"
----

This will add `db.username`, `db.password`, `mq.username` and `mq.password` properties.

NOTE: Directories loaded using a wildcard are sorted alphabetically.
If you need a different order, then you should list each location as a separate import


Configuration trees can also be used for Docker secrets.
When a Docker swarm service is granted access to a secret, the secret gets mounted into the container.
For example, if a secret named `db.password` is mounted at location `/run/secrets/`, you can make `db.password` available to the Spring environment using the following:

[source,yaml,indent=0,subs="verbatim",configprops,configblocks]
----
	spring:
	  config:
	    import: "optional:configtree:/run/secrets/"
----



[[features.external-config.files.property-placeholders]]
==== Property Placeholders
The values in `application.properties` and `application.yml` are filtered through the existing `Environment` when they are used, so you can refer back to previously defined values (for example, from System properties or environment variables).
The standard `$\{name}` property-placeholder syntax can be used anywhere within a value.
Property placeholders can also specify a default value using a `:` to separate the default value from the property name, for example `${name:default}`.

The use of placeholders with and without defaults is shown in the following example:

[source,yaml,indent=0,subs="verbatim",configblocks]
----
	app:
	  name: "MyApp"
	  description: "${app.name} is a Spring Boot application written by ${username:Unknown}"
----

Assuming that the `username` property has not be set elsewhere, `app.description` will have the value `MyApp is a Spring Boot application written by Unknown`.

TIP: You can also use this technique to create "`short`" variants of existing Spring Boot properties.
See the _<<howto#howto.properties-and-configuration.short-command-line-arguments>>_ how-to for details.



[[features.external-config.files.multi-document]]
==== Working with Multi-Document Files
Spring Boot allows you to split a single physical file into multiple logical documents which are each added independently.
Documents are processed in order, from top to bottom.
Later documents can override the properties defined in earlier ones.

For `application.yml` files, the standard YAML multi-document syntax is used.
Three consecutive hyphens represent the end of one document, and the start of the next.

For example, the following file has two logical documents:

[source,yaml,indent=0,subs="verbatim"]
----
	spring:
	  application:
	    name: "MyApp"
	---
	spring:
	  application:
	    name: "MyCloudApp"
	  config:
	    activate:
	      on-cloud-platform: "kubernetes"
----

For `application.properties` files a special `#---` comment is used to mark the document splits:

[source,properties,indent=0,subs="verbatim"]
----
	spring.application.name=MyApp
	#---
	spring.application.name=MyCloudApp
	spring.config.activate.on-cloud-platform=kubernetes
----

NOTE: Property file separators must not have any leading whitespace and must have exactly three hyphen characters.
The lines immediately before and after the separator must not be comments.

TIP: Multi-document property files are often used in conjunction with activation properties such as `spring.config.activate.on-profile`.
See the <<features#features.external-config.files.activation-properties, next section>> for details.

WARNING: Multi-document property files cannot be loaded by using the `@PropertySource` or `@TestPropertySource` annotations.



[[features.external-config.files.activation-properties]]
==== Activation Properties
It is sometimes useful to only activate a given set of properties when certain conditions are met.
For example, you might have properties that are only relevant when a specific profile is active.

You can conditionally activate a properties document using `spring.config.activate.*`.

The following activation properties are available:

.activation properties
[cols="1,4"]
|===
| Property | Note

| `on-profile`
| A profile expression that must match for the document to be active.

| `on-cloud-platform`
| The `CloudPlatform` that must be detected for the document to be active.
|===

For example, the following specifies that the second document is only active when running on Kubernetes, and only when either the "`prod`" or "`staging`" profiles are active:

[source,yaml,indent=0,subs="verbatim",configblocks]
----
	myprop:
	  "always-set"
	---
	spring:
	  config:
	    activate:
	      on-cloud-platform: "kubernetes"
	      on-profile: "prod | staging"
	myotherprop: "sometimes-set"
----



[[features.external-config.encrypting]]
=== Encrypting Properties
Spring Boot does not provide any built in support for encrypting property values, however, it does provide the hook points necessary to modify values contained in the Spring `Environment`.
The `EnvironmentPostProcessor` interface allows you to manipulate the `Environment` before the application starts.
See <<howto#howto.application.customize-the-environment-or-application-context>> for details.

If you need a secure way to store credentials and passwords, the https://cloud.spring.io/spring-cloud-vault/[Spring Cloud Vault] project provides support for storing externalized configuration in https://www.vaultproject.io/[HashiCorp Vault].



[[features.external-config.yaml]]
=== Working with YAML
https://yaml.org[YAML] is a superset of JSON and, as such, is a convenient format for specifying hierarchical configuration data.
The `SpringApplication` class automatically supports YAML as an alternative to properties whenever you have the https://bitbucket.org/asomov/snakeyaml[SnakeYAML] library on your classpath.

NOTE: If you use "`Starters`", SnakeYAML is automatically provided by `spring-boot-starter`.



[[features.external-config.yaml.mapping-to-properties]]
==== Mapping YAML to Properties
YAML documents need to be converted from their hierarchical format to a flat structure that can be used with the Spring `Environment`.
For example, consider the following YAML document:

[source,yaml,indent=0,subs="verbatim"]
----
	environments:
	  dev:
	    url: "https://dev.example.com"
	    name: "Developer Setup"
	  prod:
	    url: "https://another.example.com"
	    name: "My Cool App"
----

In order to access these properties from the `Environment`, they would be flattened as follows:

[source,properties,indent=0,subs="verbatim"]
----
	environments.dev.url=https://dev.example.com
	environments.dev.name=Developer Setup
	environments.prod.url=https://another.example.com
	environments.prod.name=My Cool App
----

Likewise, YAML lists also need to be flattened.
They are represented as property keys with `[index]` dereferencers.
For example, consider the following YAML:

[source,yaml,indent=0,subs="verbatim"]
----
	 my:
	  servers:
	  - "dev.example.com"
	  - "another.example.com"
----

The preceding example would be transformed into these properties:

[source,properties,indent=0,subs="verbatim"]
----
	my.servers[0]=dev.example.com
	my.servers[1]=another.example.com
----

TIP: Properties that use the `[index]` notation can be bound to Java `List` or `Set` objects using Spring Boot's `Binder` class.
For more details see the "`<<features#features.external-config.typesafe-configuration-properties>>`" section below.

WARNING: YAML files cannot be loaded by using the `@PropertySource` or `@TestPropertySource` annotations.
So, in the case that you need to load values that way, you need to use a properties file.



[[features.external-config.yaml.directly-loading]]
[[features.external-config.yaml.directly-loading]]
==== Directly Loading YAML
Spring Framework provides two convenient classes that can be used to load YAML documents.
The `YamlPropertiesFactoryBean` loads YAML as `Properties` and the `YamlMapFactoryBean` loads YAML as a `Map`.

You can also use the `YamlPropertySourceLoader` class if you want to load YAML as a Spring `PropertySource`.



[[features.external-config.random-values]]
=== Configuring Random Values
The `RandomValuePropertySource` is useful for injecting random values (for example, into secrets or test cases).
It can produce integers, longs, uuids, or strings, as shown in the following example:

[source,yaml,indent=0,subs="verbatim",configblocks]
----
	my:
	  secret: "${random.value}"
	  number: "${random.int}"
	  bignumber: "${random.long}"
	  uuid: "${random.uuid}"
	  number-less-than-ten: "${random.int(10)}"
	  number-in-range: "${random.int[1024,65536]}"
----

The `+random.int*+` syntax is `OPEN value (,max) CLOSE` where the `OPEN,CLOSE` are any character and `value,max` are integers.
If `max` is provided, then `value` is the minimum value and `max` is the maximum value (exclusive).



[[features.external-config.system-environment]]
=== Configuring System Environment Properties
Spring Boot supports setting a prefix for environment properties.
This is useful if the system environment is shared by multiple Spring Boot applications with different configuration requirements.
The prefix for system environment properties can be set directly on `SpringApplication`.

For example, if you set the prefix to `input`, a property such as `remote.timeout` will also be resolved as `input.remote.timeout` in the system environment.



[[features.external-config.typesafe-configuration-properties]]
=== Type-safe Configuration Properties
Using the `@Value("$\{property}")` annotation to inject configuration properties can sometimes be cumbersome, especially if you are working with multiple properties or your data is hierarchical in nature.
Spring Boot provides an alternative method of working with properties that lets strongly typed beans govern and validate the configuration of your application.

TIP: See also the <<features#features.external-config.typesafe-configuration-properties.vs-value-annotation,differences between `@Value` and type-safe configuration properties>>.



[[features.external-config.typesafe-configuration-properties.java-bean-binding]]
==== JavaBean properties binding
It is possible to bind a bean declaring standard JavaBean properties as shown in the following example:

[source,java,indent=0,subs="verbatim"]
----
include::{docs-java}/features/externalconfig/typesafeconfigurationproperties/javabeanbinding/MyProperties.java[]
----

The preceding POJO defines the following properties:

* `my.service.enabled`, with a value of `false` by default.
* `my.service.remote-address`, with a type that can be coerced from `String`.
* `my.service.security.username`, with a nested "security" object whose name is determined by the name of the property.
  In particular, the type is not used at all there and could have been `SecurityProperties`.
* `my.service.security.password`.
* `my.service.security.roles`, with a collection of `String` that defaults to `USER`.

NOTE: The properties that map to `@ConfigurationProperties` classes available in Spring Boot, which are configured through properties files, YAML files, environment variables, and other mechanisms, are public API but the accessors (getters/setters) of the class itself are not meant to be used directly.

[NOTE]
====
Such arrangement relies on a default empty constructor and getters and setters are usually mandatory, since binding is through standard Java Beans property descriptors, just like in Spring MVC.
A setter may be omitted in the following cases:

* Maps, as long as they are initialized, need a getter but not necessarily a setter, since they can be mutated by the binder.
* Collections and arrays can be accessed either through an index (typically with YAML) or by using a single comma-separated value (properties).
  In the latter case, a setter is mandatory.
  We recommend to always add a setter for such types.
  If you initialize a collection, make sure it is not immutable (as in the preceding example).
* If nested POJO properties are initialized (like the `Security` field in the preceding example), a setter is not required.
  If you want the binder to create the instance on the fly by using its default constructor, you need a setter.

Some people use Project Lombok to add getters and setters automatically.
Make sure that Lombok does not generate any particular constructor for such a type, as it is used automatically by the container to instantiate the object.

Finally, only standard Java Bean properties are considered and binding on static properties is not supported.
====



[[features.external-config.typesafe-configuration-properties.constructor-binding]]
==== Constructor binding
The example in the previous section can be rewritten in an immutable fashion as shown in the following example:

[source,java,indent=0,subs="verbatim"]
----
include::{docs-java}/features/externalconfig/typesafeconfigurationproperties/constructorbinding/MyProperties.java[]
----

In this setup, the `@ConstructorBinding` annotation is used to indicate that constructor binding should be used.
This means that the binder will expect to find a constructor with the parameters that you wish to have bound.
If you are using Java 16 or later, constructor binding can be used with records.
<<<<<<< HEAD
In this case, unless your record has multiple constructors, there is no need to use `@ConstructorBinding`.
=======
>>>>>>> d5745636

Nested members of a `@ConstructorBinding` class (such as `Security` in the example above) will also be bound through their constructor.

Default values can be specified using `@DefaultValue` on a constructor parameter or, when using Java 16 or later, a record component.
The conversion service will be applied to coerce the `String` value to the target type of a missing property.

Referring to the previous example, if no properties are bound to `Security`, the `MyProperties` instance will contain a `null` value for `security`.
If you wish you return a non-null instance of `Security` even when no properties are bound to it, you can use an empty `@DefaultValue` annotation to do so:

[source,java,indent=0,subs="verbatim"]
----
include::{docs-java}/features/externalconfig/typesafeconfigurationproperties/constructorbinding/nonnull/MyProperties.java[tag=*]
----


NOTE: To use constructor binding the class must be enabled using `@EnableConfigurationProperties` or configuration property scanning.
You cannot use constructor binding with beans that are created by the regular Spring mechanisms (for example `@Component` beans, beans created by using `@Bean` methods or beans loaded by using `@Import`)

TIP: If you have more than one constructor for your class you can also use `@ConstructorBinding` directly on the constructor that should be bound.

NOTE: The use of `java.util.Optional` with `@ConfigurationProperties` is not recommended as it is primarily intended for use as a return type.
As such, it is not well-suited to configuration property injection.
For consistency with properties of other types, if you do declare an `Optional` property and it has no value, `null` rather than an empty `Optional` will be bound.



[[features.external-config.typesafe-configuration-properties.enabling-annotated-types]]
==== Enabling @ConfigurationProperties-annotated types
Spring Boot provides infrastructure to bind `@ConfigurationProperties` types and register them as beans.
You can either enable configuration properties on a class-by-class basis or enable configuration property scanning that works in a similar manner to component scanning.

Sometimes, classes annotated with `@ConfigurationProperties` might not be suitable for scanning, for example, if you're developing your own auto-configuration or you want to enable them conditionally.
In these cases, specify the list of types to process using the `@EnableConfigurationProperties` annotation.
This can be done on any `@Configuration` class, as shown in the following example:

[source,java,indent=0,subs="verbatim"]
----
include::{docs-java}/features/externalconfig/typesafeconfigurationproperties/enablingannotatedtypes/MyConfiguration.java[]
----

To use configuration property scanning, add the `@ConfigurationPropertiesScan` annotation to your application.
Typically, it is added to the main application class that is annotated with `@SpringBootApplication` but it can be added to any `@Configuration` class.
By default, scanning will occur from the package of the class that declares the annotation.
If you want to define specific packages to scan, you can do so as shown in the following example:

[source,java,indent=0,subs="verbatim"]
----
include::{docs-java}/features/externalconfig/typesafeconfigurationproperties/enablingannotatedtypes/MyApplication.java[]
----

[NOTE]
====
When the `@ConfigurationProperties` bean is registered using configuration property scanning or through `@EnableConfigurationProperties`, the bean has a conventional name: `<prefix>-<fqn>`, where `<prefix>` is the environment key prefix specified in the `@ConfigurationProperties` annotation and `<fqn>` is the fully qualified name of the bean.
If the annotation does not provide any prefix, only the fully qualified name of the bean is used.

The bean name in the example above is `com.example.app-com.example.app.SomeProperties`.
====

We recommend that `@ConfigurationProperties` only deal with the environment and, in particular, does not inject other beans from the context.
For corner cases, setter injection can be used or any of the `*Aware` interfaces provided by the framework (such as `EnvironmentAware` if you need access to the `Environment`).
If you still want to inject other beans using the constructor, the configuration properties bean must be annotated with `@Component` and use JavaBean-based property binding.



[[features.external-config.typesafe-configuration-properties.using-annotated-types]]
==== Using @ConfigurationProperties-annotated types
This style of configuration works particularly well with the `SpringApplication` external YAML configuration, as shown in the following example:

[source,yaml,indent=0,subs="verbatim"]
----
	my:
	  service:
	    remote-address: 192.168.1.1
	    security:
	      username: "admin"
	      roles:
	      - "USER"
	      - "ADMIN"
----

To work with `@ConfigurationProperties` beans, you can inject them in the same way as any other bean, as shown in the following example:

[source,java,indent=0,subs="verbatim"]
----
include::{docs-java}/features/externalconfig/typesafeconfigurationproperties/usingannotatedtypes/MyService.java[]
----

TIP: Using `@ConfigurationProperties` also lets you generate metadata files that can be used by IDEs to offer auto-completion for your own keys.
See the <<configuration-metadata#appendix.configuration-metadata,appendix>> for details.



[[features.external-config.typesafe-configuration-properties.third-party-configuration]]
==== Third-party Configuration
As well as using `@ConfigurationProperties` to annotate a class, you can also use it on public `@Bean` methods.
Doing so can be particularly useful when you want to bind properties to third-party components that are outside of your control.

To configure a bean from the `Environment` properties, add `@ConfigurationProperties` to its bean registration, as shown in the following example:

[source,java,indent=0,subs="verbatim"]
----
include::{docs-java}/features/externalconfig/typesafeconfigurationproperties/thirdpartyconfiguration/ThirdPartyConfiguration.java[]
----

Any JavaBean property defined with the `another` prefix is mapped onto that `AnotherComponent` bean in manner similar to the preceding `SomeProperties` example.



[[features.external-config.typesafe-configuration-properties.relaxed-binding]]
==== Relaxed Binding
Spring Boot uses some relaxed rules for binding `Environment` properties to `@ConfigurationProperties` beans, so there does not need to be an exact match between the `Environment` property name and the bean property name.
Common examples where this is useful include dash-separated environment properties (for example, `context-path` binds to `contextPath`), and capitalized environment properties (for example, `PORT` binds to `port`).

As an example, consider the following `@ConfigurationProperties` class:

[source,java,indent=0,subs="verbatim"]
----
include::{docs-java}/features/externalconfig/typesafeconfigurationproperties/relaxedbinding/MyPersonProperties.java[]
----

With the preceding code, the following properties names can all be used:

.relaxed binding
[cols="1,4"]
|===
| Property | Note

| `my.main-project.person.first-name`
| Kebab case, which is recommended for use in `.properties` and `.yml` files.

| `my.main-project.person.firstName`
| Standard camel case syntax.

| `my.main-project.person.first_name`
| Underscore notation, which is an alternative format for use in `.properties` and `.yml` files.

| `MY_MAINPROJECT_PERSON_FIRSTNAME`
| Upper case format, which is recommended when using system environment variables.
|===

NOTE: The `prefix` value for the annotation _must_ be in kebab case (lowercase and separated by `-`, such as `my.main-project.person`).

.relaxed binding rules per property source
[cols="2,4,4"]
|===
| Property Source | Simple | List

| Properties Files
| Camel case, kebab case, or underscore notation
| Standard list syntax using `[ ]` or comma-separated values

| YAML Files
| Camel case, kebab case, or underscore notation
| Standard YAML list syntax or comma-separated values

| Environment Variables
| Upper case format with underscore as the delimiter (see <<features#features.external-config.typesafe-configuration-properties.relaxed-binding.environment-variables>>).
| Numeric values surrounded by underscores (see <<features#features.external-config.typesafe-configuration-properties.relaxed-binding.environment-variables>>)

| System properties
| Camel case, kebab case, or underscore notation
| Standard list syntax using `[ ]` or comma-separated values
|===

TIP: We recommend that, when possible, properties are stored in lower-case kebab format, such as `my.person.first-name=Rod`.



[[features.external-config.typesafe-configuration-properties.relaxed-binding.maps]]
===== Binding Maps
When binding to `Map` properties you may need to use a special bracket notation so that the original `key` value is preserved.
If the key is not surrounded by `[]`, any characters that are not alpha-numeric, `-` or `.` are removed.

For example, consider binding the following properties to a `Map<String,String>`:


[source,properties,indent=0,subs="verbatim",role="primary"]
.Properties
----
	my.map.[/key1]=value1
	my.map.[/key2]=value2
	my.map./key3=value3
----

[source,yaml,indent=0,subs="verbatim",role="secondary"]
.Yaml
----
	my:
	  map:
	    "[/key1]": "value1"
	    "[/key2]": "value2"
	    "/key3": "value3"
----

NOTE: For YAML files, the brackets need to be surrounded by quotes for the keys to be parsed properly.

The properties above will bind to a `Map` with `/key1`, `/key2` and `key3` as the keys in the map.
The slash has been removed from `key3` because it was not surrounded by square brackets.

When binding to scalar values, keys with `.` in them do not need to be surrounded by `[]`.
Scalar values include enums and all types in the `java.lang` package except for `Object`.
Binding `a.b=c` to `Map<String, String>` will preserve the `.` in the key and return a Map with the entry `{"a.b"="c"}`.
For any other types you need to use the bracket notation if your `key` contains a `.`.
For example, binding `a.b=c` to `Map<String, Object>` will return a Map with the entry `{"a"={"b"="c"}}` whereas `[a.b]=c` will return a Map with the entry `{"a.b"="c"}`.



[[features.external-config.typesafe-configuration-properties.relaxed-binding.environment-variables]]
===== Binding from Environment Variables
Most operating systems impose strict rules around the names that can be used for environment variables.
For example, Linux shell variables can contain only letters (`a` to `z` or `A` to `Z`), numbers (`0` to `9`) or the underscore character (`_`).
By convention, Unix shell variables will also have their names in UPPERCASE.

Spring Boot's relaxed binding rules are, as much as possible, designed to be compatible with these naming restrictions.

To convert a property name in the canonical-form to an environment variable name you can follow these rules:

* Replace dots (`.`) with underscores (`_`).
* Remove any dashes (`-`).
* Convert to uppercase.

For example, the configuration property `spring.main.log-startup-info` would be an environment variable named `SPRING_MAIN_LOGSTARTUPINFO`.

Environment variables can also be used when binding to object lists.
To bind to a `List`, the element number should be surrounded with underscores in the variable name.

For example, the configuration property `my.service[0].other` would use an environment variable named `MY_SERVICE_0_OTHER`.



[[features.external-config.typesafe-configuration-properties.merging-complex-types]]
==== Merging Complex Types
When lists are configured in more than one place, overriding works by replacing the entire list.

For example, assume a `MyPojo` object with `name` and `description` attributes that are `null` by default.
The following example exposes a list of `MyPojo` objects from `MyProperties`:

[source,java,indent=0,subs="verbatim"]
----
include::{docs-java}/features/externalconfig/typesafeconfigurationproperties/mergingcomplextypes/list/MyProperties.java[]
----

Consider the following configuration:

[source,yaml,indent=0,subs="verbatim",configblocks]
----
	my:
	  list:
	  - name: "my name"
	    description: "my description"
	---
	spring:
	  config:
	    activate:
	      on-profile: "dev"
	my:
	  list:
	  - name: "my another name"
----

If the `dev` profile is not active, `MyProperties.list` contains one `MyPojo` entry, as previously defined.
If the `dev` profile is enabled, however, the `list` _still_ contains only one entry (with a name of `my another name` and a description of `null`).
This configuration _does not_ add a second `MyPojo` instance to the list, and it does not merge the items.

When a `List` is specified in multiple profiles, the one with the highest priority (and only that one) is used.
Consider the following example:

[source,yaml,indent=0,subs="verbatim",configblocks]
----
	my:
	  list:
	  - name: "my name"
	    description: "my description"
	  - name: "another name"
	    description: "another description"
	---
	spring:
	  config:
	    activate:
	      on-profile: "dev"
	my:
	  list:
	  - name: "my another name"
----

In the preceding example, if the `dev` profile is active, `MyProperties.list` contains _one_ `MyPojo` entry (with a name of `my another name` and a description of `null`).
For YAML, both comma-separated lists and YAML lists can be used for completely overriding the contents of the list.

For `Map` properties, you can bind with property values drawn from multiple sources.
However, for the same property in multiple sources, the one with the highest priority is used.
The following example exposes a `Map<String, MyPojo>` from `MyProperties`:

[source,java,indent=0,subs="verbatim"]
----
include::{docs-java}/features/externalconfig/typesafeconfigurationproperties/mergingcomplextypes/map/MyProperties.java[]
----

Consider the following configuration:

[source,yaml,indent=0,subs="verbatim",configblocks]
----
	my:
	  map:
	    key1:
	      name: "my name 1"
	      description: "my description 1"
	---
	spring:
	  config:
	    activate:
	      on-profile: "dev"
	my:
	  map:
	    key1:
	      name: "dev name 1"
	    key2:
	      name: "dev name 2"
	      description: "dev description 2"
----

If the `dev` profile is not active, `MyProperties.map` contains one entry with key `key1` (with a name of `my name 1` and a description of `my description 1`).
If the `dev` profile is enabled, however, `map` contains two entries with keys `key1` (with a name of `dev name 1` and a description of `my description 1`) and `key2` (with a name of `dev name 2` and a description of `dev description 2`).

NOTE: The preceding merging rules apply to properties from all property sources, and not just files.



[[features.external-config.typesafe-configuration-properties.conversion]]
==== Properties Conversion
Spring Boot attempts to coerce the external application properties to the right type when it binds to the `@ConfigurationProperties` beans.
If you need custom type conversion, you can provide a `ConversionService` bean (with a bean named `conversionService`) or custom property editors (through a `CustomEditorConfigurer` bean) or custom `Converters` (with bean definitions annotated as `@ConfigurationPropertiesBinding`).

NOTE: As this bean is requested very early during the application lifecycle, make sure to limit the dependencies that your `ConversionService` is using.
Typically, any dependency that you require may not be fully initialized at creation time.
You may want to rename your custom `ConversionService` if it is not required for configuration keys coercion and only rely on custom converters qualified with `@ConfigurationPropertiesBinding`.



[[features.external-config.typesafe-configuration-properties.conversion.durations]]
===== Converting Durations
Spring Boot has dedicated support for expressing durations.
If you expose a `java.time.Duration` property, the following formats in application properties are available:

* A regular `long` representation (using milliseconds as the default unit unless a `@DurationUnit` has been specified)
* The standard ISO-8601 format {java-api}/java/time/Duration.html#parse-java.lang.CharSequence-[used by `java.time.Duration`]
* A more readable format where the value and the unit are coupled (`10s` means 10 seconds)

Consider the following example:

[source,java,indent=0,subs="verbatim"]
----
include::{docs-java}/features/externalconfig/typesafeconfigurationproperties/conversion/durations/javabeanbinding/MyProperties.java[]
----

To specify a session timeout of 30 seconds, `30`, `PT30S` and `30s` are all equivalent.
A read timeout of 500ms can be specified in any of the following form: `500`, `PT0.5S` and `500ms`.

You can also use any of the supported units.
These are:

* `ns` for nanoseconds
* `us` for microseconds
* `ms` for milliseconds
* `s` for seconds
* `m` for minutes
* `h` for hours
* `d` for days

The default unit is milliseconds and can be overridden using `@DurationUnit` as illustrated in the sample above.

If you prefer to use constructor binding, the same properties can be exposed, as shown in the following example:

[source,java,indent=0,subs="verbatim"]
----
include::{docs-java}/features/externalconfig/typesafeconfigurationproperties/conversion/durations/constructorbinding/MyProperties.java[]
----


TIP: If you are upgrading a `Long` property, make sure to define the unit (using `@DurationUnit`) if it is not milliseconds.
Doing so gives a transparent upgrade path while supporting a much richer format.



[[features.external-config.typesafe-configuration-properties.conversion.periods]]
===== Converting periods
In addition to durations, Spring Boot can also work with `java.time.Period` type.
The following formats can be used in application properties:

* An regular `int` representation (using days as the default unit unless a `@PeriodUnit` has been specified)
* The standard ISO-8601 format {java-api}/java/time/Period.html#parse-java.lang.CharSequence-[used by `java.time.Period`]
* A simpler format where the value and the unit pairs are coupled (`1y3d` means 1 year and 3 days)

The following units are supported with the simple format:

* `y` for years
* `m` for months
* `w` for weeks
* `d` for days

NOTE: The `java.time.Period` type never actually stores the number of weeks, it is a shortcut that means "`7 days`".



[[features.external-config.typesafe-configuration-properties.conversion.data-sizes]]
===== Converting Data Sizes
Spring Framework has a `DataSize` value type that expresses a size in bytes.
If you expose a `DataSize` property, the following formats in application properties are available:

* A regular `long` representation (using bytes as the default unit unless a `@DataSizeUnit` has been specified)
* A more readable format where the value and the unit are coupled (`10MB` means 10 megabytes)

Consider the following example:

[source,java,indent=0,subs="verbatim"]
----
include::{docs-java}/features/externalconfig/typesafeconfigurationproperties/conversion/datasizes/javabeanbinding/MyProperties.java[]
----

To specify a buffer size of 10 megabytes, `10` and `10MB` are equivalent.
A size threshold of 256 bytes can be specified as `256` or `256B`.

You can also use any of the supported units.
These are:

* `B` for bytes
* `KB` for kilobytes
* `MB` for megabytes
* `GB` for gigabytes
* `TB` for terabytes

The default unit is bytes and can be overridden using `@DataSizeUnit` as illustrated in the sample above.

If you prefer to use constructor binding, the same properties can be exposed, as shown in the following example:

[source,java,indent=0,subs="verbatim"]
----
include::{docs-java}/features/externalconfig/typesafeconfigurationproperties/conversion/datasizes/constructorbinding/MyProperties.java[]
----

TIP: If you are upgrading a `Long` property, make sure to define the unit (using `@DataSizeUnit`) if it is not bytes.
Doing so gives a transparent upgrade path while supporting a much richer format.



[[features.external-config.typesafe-configuration-properties.validation]]
==== @ConfigurationProperties Validation
Spring Boot attempts to validate `@ConfigurationProperties` classes whenever they are annotated with Spring's `@Validated` annotation.
You can use JSR-303 `javax.validation` constraint annotations directly on your configuration class.
To do so, ensure that a compliant JSR-303 implementation is on your classpath and then add constraint annotations to your fields, as shown in the following example:

[source,java,indent=0,subs="verbatim"]
----
include::{docs-java}/features/externalconfig/typesafeconfigurationproperties/validate/MyProperties.java[]
----

TIP: You can also trigger validation by annotating the `@Bean` method that creates the configuration properties with `@Validated`.

To ensure that validation is always triggered for nested properties, even when no properties are found, the associated field must be annotated with `@Valid`.
The following example builds on the preceding `MyProperties` example:

[source,java,indent=0,subs="verbatim"]
----
include::{docs-java}/features/externalconfig/typesafeconfigurationproperties/validate/nested/MyProperties.java[]
----

You can also add a custom Spring `Validator` by creating a bean definition called `configurationPropertiesValidator`.
The `@Bean` method should be declared `static`.
The configuration properties validator is created very early in the application's lifecycle, and declaring the `@Bean` method as static lets the bean be created without having to instantiate the `@Configuration` class.
Doing so avoids any problems that may be caused by early instantiation.

TIP: The `spring-boot-actuator` module includes an endpoint that exposes all `@ConfigurationProperties` beans.
Point your web browser to `/actuator/configprops` or use the equivalent JMX endpoint.
See the "<<actuator#actuator.endpoints, Production ready features>>" section for details.



[[features.external-config.typesafe-configuration-properties.vs-value-annotation]]
==== @ConfigurationProperties vs. @Value
The `@Value` annotation is a core container feature, and it does not provide the same features as type-safe configuration properties.
The following table summarizes the features that are supported by `@ConfigurationProperties` and `@Value`:

[cols="4,2,2"]
|===
| Feature |`@ConfigurationProperties` |`@Value`

| <<features#features.external-config.typesafe-configuration-properties.relaxed-binding,Relaxed binding>>
| Yes
| Limited (see <<features#features.external-config.typesafe-configuration-properties.vs-value-annotation.note,note below>>)

| <<configuration-metadata#appendix.configuration-metadata,Meta-data support>>
| Yes
| No

| `SpEL` evaluation
| No
| Yes
|===

[[features.external-config.typesafe-configuration-properties.vs-value-annotation.note]]
NOTE: If you do want to use `@Value`, we recommend that you refer to property names using their canonical form (kebab-case using only lowercase letters).
This will allow Spring Boot to use the same logic as it does when relaxed binding `@ConfigurationProperties`.
For example, `@Value("{demo.item-price}")` will pick up `demo.item-price` and `demo.itemPrice` forms from the `application.properties` file, as well as `DEMO_ITEMPRICE` from the system environment.
If you used `@Value("{demo.itemPrice}")` instead, `demo.item-price` and `DEMO_ITEMPRICE` would not be considered.

If you define a set of configuration keys for your own components, we recommend you group them in a POJO annotated with `@ConfigurationProperties`.
Doing so will provide you with structured, type-safe object that you can inject into your own beans.

`SpEL` expressions from  <<features#features.external-config.files,application property files>> are not processed at time of parsing these files and populating the environment.
However, it is possible to write a `SpEL` expression in `@Value`.
If the value of a property from an application property file is a `SpEL` expression, it will be evaluated when consumed through `@Value`.<|MERGE_RESOLUTION|>--- conflicted
+++ resolved
@@ -722,10 +722,7 @@
 In this setup, the `@ConstructorBinding` annotation is used to indicate that constructor binding should be used.
 This means that the binder will expect to find a constructor with the parameters that you wish to have bound.
 If you are using Java 16 or later, constructor binding can be used with records.
-<<<<<<< HEAD
 In this case, unless your record has multiple constructors, there is no need to use `@ConstructorBinding`.
-=======
->>>>>>> d5745636
 
 Nested members of a `@ConstructorBinding` class (such as `Security` in the example above) will also be bound through their constructor.
 
