--- conflicted
+++ resolved
@@ -404,7 +404,6 @@
 			]
 		}
 	}
-<<<<<<< HEAD
 	library("GraphQL Java", "18.3") {
 		group("com.graphql-java") {
 			modules = [
@@ -412,10 +411,7 @@
 			]
 		}
 	}
-	library("Groovy", "3.0.11") {
-=======
 	library("Groovy", "3.0.12") {
->>>>>>> 4a807ebb
 		group("org.codehaus.groovy") {
 			imports = [
 				"groovy-bom"
