--- conflicted
+++ resolved
@@ -157,14 +157,8 @@
 	}
 
 	private <K, V, T> List<T> asList(Map<K, V> map, BiFunction<K, V, T> mapper) {
-<<<<<<< HEAD
-		return map.entrySet().stream()
-				.map((entry) -> mapper.apply(entry.getKey(), entry.getValue()))
+		return map.entrySet().stream().map((entry) -> mapper.apply(entry.getKey(), entry.getValue()))
 				.collect(Collectors.toList());
-=======
-		return map.entrySet().stream().map((entry) -> mapper.apply(entry.getKey(), entry.getValue()))
-				.collect(Collectors.toCollection(ArrayList::new));
->>>>>>> c6c139d9
 	}
 
 	/**
