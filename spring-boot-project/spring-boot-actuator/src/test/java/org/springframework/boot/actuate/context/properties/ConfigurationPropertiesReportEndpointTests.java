--- conflicted
+++ resolved
@@ -177,8 +177,6 @@
 	}
 
 	@Test
-<<<<<<< HEAD
-=======
 	void descriptorWithDataSizeProperty() {
 		String configSize = "1MB";
 		String stringifySize = DataSize.parse(configSize).toString();
@@ -191,81 +189,6 @@
 						}));
 	}
 
-	@Test
-	void sanitizeWithDefaultSettings() {
-		this.contextRunner.withUserConfiguration(TestPropertiesConfiguration.class)
-				.run(assertProperties("test", (properties) -> {
-					assertThat(properties.get("dbPassword")).isEqualTo("******");
-					assertThat(properties.get("myTestProperty")).isEqualTo("654321");
-				}));
-	}
-
-	@Test
-	void sanitizeWithCustomKey() {
-		this.contextRunner.withUserConfiguration(TestPropertiesConfiguration.class)
-				.withPropertyValues("test.keys-to-sanitize=property").run(assertProperties("test", (properties) -> {
-					assertThat(properties.get("dbPassword")).isEqualTo("123456");
-					assertThat(properties.get("myTestProperty")).isEqualTo("******");
-				}));
-	}
-
-	@Test
-	void sanitizeWithCustomKeyPattern() {
-		this.contextRunner.withUserConfiguration(TestPropertiesConfiguration.class)
-				.withPropertyValues("test.keys-to-sanitize=.*pass.*").run(assertProperties("test", (properties) -> {
-					assertThat(properties.get("dbPassword")).isEqualTo("******");
-					assertThat(properties.get("myTestProperty")).isEqualTo("654321");
-				}));
-	}
-
-	@Test
-	void sanitizeWithCustomPatternUsingCompositeKeys() {
-		this.contextRunner.withUserConfiguration(Gh4415PropertiesConfiguration.class)
-				.withPropertyValues("test.keys-to-sanitize=.*\\.secrets\\..*,.*\\.hidden\\..*")
-				.run(assertProperties("gh4415", (properties) -> {
-					Map<String, Object> secrets = (Map<String, Object>) properties.get("secrets");
-					Map<String, Object> hidden = (Map<String, Object>) properties.get("hidden");
-					assertThat(secrets.get("mine")).isEqualTo("******");
-					assertThat(secrets.get("yours")).isEqualTo("******");
-					assertThat(hidden.get("mine")).isEqualTo("******");
-				}));
-	}
-
-	@Test
-	void sanitizeUriWithSensitiveInfo() {
-		this.contextRunner.withUserConfiguration(SensiblePropertiesConfiguration.class)
-				.withPropertyValues("sensible.sensitiveUri=http://user:password@localhost:8080")
-				.run(assertProperties("sensible", (properties) -> assertThat(properties.get("sensitiveUri"))
-						.isEqualTo("http://user:******@localhost:8080"), (inputs) -> {
-							Map<String, Object> sensitiveUri = (Map<String, Object>) inputs.get("sensitiveUri");
-							assertThat(sensitiveUri.get("value")).isEqualTo("http://user:******@localhost:8080");
-							assertThat(sensitiveUri.get("origin"))
-									.isEqualTo("\"sensible.sensitiveUri\" from property source \"test\"");
-						}));
-	}
-
-	@Test
-	void sanitizeUriWithNoPassword() {
-		this.contextRunner.withUserConfiguration(SensiblePropertiesConfiguration.class)
-				.withPropertyValues("sensible.noPasswordUri=http://user:@localhost:8080")
-				.run(assertProperties("sensible", (properties) -> assertThat(properties.get("noPasswordUri"))
-						.isEqualTo("http://user:******@localhost:8080"), (inputs) -> {
-							Map<String, Object> noPasswordUri = (Map<String, Object>) inputs.get("noPasswordUri");
-							assertThat(noPasswordUri.get("value")).isEqualTo("http://user:******@localhost:8080");
-							assertThat(noPasswordUri.get("origin"))
-									.isEqualTo("\"sensible.noPasswordUri\" from property source \"test\"");
-						}));
-	}
-
-	@Test
-	void sanitizeAddressesFieldContainingMultipleRawSensitiveUris() {
-		this.contextRunner.withUserConfiguration(SensiblePropertiesConfiguration.class)
-				.run(assertProperties("sensible", (properties) -> assertThat(properties.get("rawSensitiveAddresses"))
-						.isEqualTo("http://user:******@localhost:8080,http://user2:******@localhost:8082")));
-	}
-
-	@Test
->>>>>>> 8dec296d
 	void sanitizeLists() {
 		new ApplicationContextRunner()
 				.withUserConfiguration(EndpointConfigWithShowNever.class, SensiblePropertiesConfiguration.class)
