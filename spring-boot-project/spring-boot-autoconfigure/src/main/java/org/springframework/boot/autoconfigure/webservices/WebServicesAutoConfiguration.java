/*
 * Copyright 2012-2018 the original author or authors.
 *
 * Licensed under the Apache License, Version 2.0 (the "License");
 * you may not use this file except in compliance with the License.
 * You may obtain a copy of the License at
 *
 *      http://www.apache.org/licenses/LICENSE-2.0
 *
 * Unless required by applicable law or agreed to in writing, software
 * distributed under the License is distributed on an "AS IS" BASIS,
 * WITHOUT WARRANTIES OR CONDITIONS OF ANY KIND, either express or implied.
 * See the License for the specific language governing permissions and
 * limitations under the License.
 */

package org.springframework.boot.autoconfigure.webservices;

import java.io.IOException;
import java.util.Collections;
import java.util.List;

import org.springframework.beans.BeansException;
import org.springframework.beans.factory.config.ConfigurableListableBeanFactory;
import org.springframework.beans.factory.config.ConstructorArgumentValues;
import org.springframework.beans.factory.support.BeanDefinitionRegistry;
import org.springframework.beans.factory.support.BeanDefinitionRegistryPostProcessor;
import org.springframework.beans.factory.support.RootBeanDefinition;
import org.springframework.boot.autoconfigure.AutoConfigureAfter;
import org.springframework.boot.autoconfigure.EnableAutoConfiguration;
import org.springframework.boot.autoconfigure.condition.ConditionalOnClass;
import org.springframework.boot.autoconfigure.condition.ConditionalOnMissingBean;
import org.springframework.boot.autoconfigure.condition.ConditionalOnProperty;
import org.springframework.boot.autoconfigure.condition.ConditionalOnWebApplication;
import org.springframework.boot.autoconfigure.condition.ConditionalOnWebApplication.Type;
import org.springframework.boot.autoconfigure.web.servlet.ServletWebServerFactoryAutoConfiguration;
import org.springframework.boot.context.properties.EnableConfigurationProperties;
import org.springframework.boot.context.properties.bind.Bindable;
import org.springframework.boot.context.properties.bind.Binder;
import org.springframework.boot.web.servlet.ServletRegistrationBean;
import org.springframework.context.ApplicationContext;
import org.springframework.context.ApplicationContextAware;
import org.springframework.context.annotation.Bean;
import org.springframework.context.annotation.Configuration;
import org.springframework.core.io.Resource;
import org.springframework.util.StringUtils;
import org.springframework.ws.config.annotation.EnableWs;
import org.springframework.ws.config.annotation.WsConfigurationSupport;
import org.springframework.ws.transport.http.MessageDispatcherServlet;
import org.springframework.ws.wsdl.wsdl11.SimpleWsdl11Definition;
import org.springframework.xml.xsd.SimpleXsdSchema;

/**
 * {@link EnableAutoConfiguration Auto-configuration} for Spring Web Services.
 *
 * @author Vedran Pavic
 * @author Stephane Nicoll
 * @since 1.4.0
 */
@Configuration
@ConditionalOnWebApplication(type = Type.SERVLET)
@ConditionalOnClass(MessageDispatcherServlet.class)
@ConditionalOnMissingBean(WsConfigurationSupport.class)
@EnableConfigurationProperties(WebServicesProperties.class)
@AutoConfigureAfter(ServletWebServerFactoryAutoConfiguration.class)
public class WebServicesAutoConfiguration {

	private final WebServicesProperties properties;

	public WebServicesAutoConfiguration(WebServicesProperties properties) {
		this.properties = properties;
	}

	@Bean
	public ServletRegistrationBean<MessageDispatcherServlet> messageDispatcherServlet(
			ApplicationContext applicationContext) {
		MessageDispatcherServlet servlet = new MessageDispatcherServlet();
		servlet.setApplicationContext(applicationContext);
		String path = this.properties.getPath();
<<<<<<< HEAD
		String urlMapping = path + (path.endsWith("/") ? "*" : "/*");
=======
		String urlMapping = path.endsWith("/") ? path + "*" : path + "/*";
>>>>>>> aeb88519
		ServletRegistrationBean<MessageDispatcherServlet> registration = new ServletRegistrationBean<>(
				servlet, urlMapping);
		WebServicesProperties.Servlet servletProperties = this.properties.getServlet();
		registration.setLoadOnStartup(servletProperties.getLoadOnStartup());
		servletProperties.getInit().forEach(registration::addInitParameter);
		return registration;
	}

	@Bean
	@ConditionalOnProperty(prefix = "spring.webservices", name = "wsdl-locations")
	public static WsdlDefinitionBeanFactoryPostProcessor wsdlDefinitionBeanFactoryPostProcessor() {
		return new WsdlDefinitionBeanFactoryPostProcessor();
	}

	@Configuration
	@EnableWs
	protected static class WsConfiguration {

	}

	private static class WsdlDefinitionBeanFactoryPostProcessor
			implements BeanDefinitionRegistryPostProcessor, ApplicationContextAware {

		private ApplicationContext applicationContext;

		@Override
		public void setApplicationContext(ApplicationContext applicationContext) {
			this.applicationContext = applicationContext;
		}

		@Override
		public void postProcessBeanDefinitionRegistry(BeanDefinitionRegistry registry)
				throws BeansException {
			Binder binder = Binder.get(this.applicationContext.getEnvironment());
			List<String> wsdlLocations = binder
					.bind("spring.webservices.wsdl-locations",
							Bindable.listOf(String.class))
					.orElse(Collections.emptyList());
			for (String wsdlLocation : wsdlLocations) {
				registerBeans(wsdlLocation, "*.wsdl", SimpleWsdl11Definition.class,
						registry);
				registerBeans(wsdlLocation, "*.xsd", SimpleXsdSchema.class, registry);
			}
		}

		@Override
		public void postProcessBeanFactory(ConfigurableListableBeanFactory beanFactory)
				throws BeansException {
		}

		private void registerBeans(String location, String pattern, Class<?> type,
				BeanDefinitionRegistry registry) {
			for (Resource resource : getResources(location, pattern)) {
				RootBeanDefinition beanDefinition = new RootBeanDefinition(type);
				ConstructorArgumentValues constructorArguments = new ConstructorArgumentValues();
				constructorArguments.addIndexedArgumentValue(0, resource);
				beanDefinition.setConstructorArgumentValues(constructorArguments);
				registry.registerBeanDefinition(
						StringUtils.stripFilenameExtension(resource.getFilename()),
						beanDefinition);
			}
		}

		private Resource[] getResources(String location, String pattern) {
			try {
				return this.applicationContext
						.getResources(ensureTrailingSlash(location) + pattern);
			}
			catch (IOException ex) {
				return new Resource[0];
			}
		}

		private String ensureTrailingSlash(String path) {
			return path.endsWith("/") ? path : path + "/";
		}

	}

}<|MERGE_RESOLUTION|>--- conflicted
+++ resolved
@@ -77,11 +77,7 @@
 		MessageDispatcherServlet servlet = new MessageDispatcherServlet();
 		servlet.setApplicationContext(applicationContext);
 		String path = this.properties.getPath();
-<<<<<<< HEAD
 		String urlMapping = path + (path.endsWith("/") ? "*" : "/*");
-=======
-		String urlMapping = path.endsWith("/") ? path + "*" : path + "/*";
->>>>>>> aeb88519
 		ServletRegistrationBean<MessageDispatcherServlet> registration = new ServletRegistrationBean<>(
 				servlet, urlMapping);
 		WebServicesProperties.Servlet servletProperties = this.properties.getServlet();
