--- conflicted
+++ resolved
@@ -64,21 +64,8 @@
 
 	@Test
 	void autoConfigurationShouldBeConditionalOnRelyingPartyRegistrationRepositoryClass() {
-<<<<<<< HEAD
 		this.contextRunner.withPropertyValues(getPropertyValues()).withClassLoader(new FilteredClassLoader(
 				"org.springframework.security.saml2.provider.service.registration.RelyingPartyRegistrationRepository"))
-=======
-		this.contextRunner.withPropertyValues(getPropertyValues(false)).withClassLoader(new FilteredClassLoader(
-						"org.springframework.security.saml2.provider.service.registration.RelyingPartyRegistrationRepository"))
-				.run((context) -> assertThat(context).doesNotHaveBean(RelyingPartyRegistrationRepository.class));
-	}
-
-	@Test
-	@Deprecated
-	void autoConfigurationShouldBeConditionalOnRelyingPartyRegistrationRepositoryClassDeprecated() {
-		this.contextRunner.withPropertyValues(getPropertyValues(true)).withClassLoader(new FilteredClassLoader(
-						"org.springframework.security.saml2.provider.service.registration.RelyingPartyRegistrationRepository"))
->>>>>>> 7d459a13
 				.run((context) -> assertThat(context).doesNotHaveBean(RelyingPartyRegistrationRepository.class));
 	}
 
@@ -184,37 +171,16 @@
 			setupMockResponse(server, new ClassPathResource("saml/idp-metadata"));
 			this.contextRunner.withPropertyValues(PREFIX + ".foo.assertingparty.metadata-uri=" + metadataUrl,
 					PREFIX + ".foo.assertingparty.singlesignon.binding=redirect").run((context) -> {
-				RelyingPartyRegistrationRepository repository = context
-						.getBean(RelyingPartyRegistrationRepository.class);
-				RelyingPartyRegistration registration = repository.findByRegistrationId("foo");
-				assertThat(registration.getAssertingPartyDetails().getSingleSignOnServiceBinding())
-						.isEqualTo(Saml2MessageBinding.REDIRECT);
-			});
-		}
-	}
-
-	@Test
-<<<<<<< HEAD
-=======
-	@Deprecated
-	void autoconfigurationWhenMetadataUrlAndPropertyPresentShouldUseBindingFromPropertyDeprecated() throws Exception {
-		try (MockWebServer server = new MockWebServer()) {
-			server.start();
-			String metadataUrl = server.url("").toString();
-			setupMockResponse(server, new ClassPathResource("saml/idp-metadata"));
-			this.contextRunner.withPropertyValues(PREFIX + ".foo.identityprovider.metadata-uri=" + metadataUrl,
-					PREFIX + ".foo.identityprovider.singlesignon.binding=redirect").run((context) -> {
-				RelyingPartyRegistrationRepository repository = context
-						.getBean(RelyingPartyRegistrationRepository.class);
-				RelyingPartyRegistration registration = repository.findByRegistrationId("foo");
-				assertThat(registration.getAssertingPartyDetails().getSingleSignOnServiceBinding())
-						.isEqualTo(Saml2MessageBinding.REDIRECT);
-			});
-		}
-	}
-
-	@Test
->>>>>>> 7d459a13
+						RelyingPartyRegistrationRepository repository = context
+								.getBean(RelyingPartyRegistrationRepository.class);
+						RelyingPartyRegistration registration = repository.findByRegistrationId("foo");
+						assertThat(registration.getAssertingPartyDetails().getSingleSignOnServiceBinding())
+								.isEqualTo(Saml2MessageBinding.REDIRECT);
+					});
+		}
+	}
+
+	@Test
 	void autoconfigurationWhenNoMetadataUrlOrPropertyPresentShouldUseRedirectBinding() {
 		this.contextRunner.withPropertyValues(getPropertyValuesWithoutSsoBinding()).run((context) -> {
 			RelyingPartyRegistrationRepository repository = context.getBean(RelyingPartyRegistrationRepository.class);
@@ -260,6 +226,12 @@
 				.run((context) -> assertThat(context).doesNotHaveBean(SecurityFilterChain.class));
 	}
 
+	@Test
+	void samlLogoutShouldBeConfigured() {
+		this.contextRunner.withPropertyValues(getPropertyValues())
+				.run((context) -> assertThat(hasFilter(context, Saml2LogoutRequestFilter.class)).isTrue());
+	}
+
 	private String[] getPropertyValuesWithoutSigningCredentials(boolean signRequests) {
 		return new String[] { PREFIX
 				+ ".foo.assertingparty.singlesignon.url=https://simplesaml-for-spring-saml.cfapps.io/saml2/idp/SSOService.php",
@@ -269,44 +241,12 @@
 				PREFIX + ".foo.assertingparty.verification.credentials[0].certificate-location=classpath:saml/certificate-location" };
 	}
 
-<<<<<<< HEAD
 	private String[] getPropertyValuesWithoutSsoBinding() {
 		return new String[] { PREFIX
 				+ ".foo.assertingparty.singlesignon.url=https://simplesaml-for-spring-saml.cfapps.io/saml2/idp/SSOService.php",
 				PREFIX + ".foo.assertingparty.singlesignon.sign-request=false",
 				PREFIX + ".foo.assertingparty.entity-id=https://simplesaml-for-spring-saml.cfapps.io/saml2/idp/metadata.php",
 				PREFIX + ".foo.assertingparty.verification.credentials[0].certificate-location=classpath:saml/certificate-location" };
-=======
-	@Test
-	void samlLogoutShouldBeConfigured() {
-		this.contextRunner.withPropertyValues(getPropertyValues(false))
-				.run((context) -> assertThat(hasFilter(context, Saml2LogoutRequestFilter.class)).isTrue());
-	}
-
-	private String[] getPropertyValuesWithoutSigningCredentials(boolean signRequests, boolean useDeprecated) {
-		String assertingParty = useDeprecated ? "identityprovider" : "assertingparty";
-		return new String[] {
-				PREFIX + ".foo." + assertingParty
-						+ ".singlesignon.url=https://simplesaml-for-spring-saml.cfapps.io/saml2/idp/SSOService.php",
-				PREFIX + ".foo." + assertingParty + ".singlesignon.binding=post",
-				PREFIX + ".foo." + assertingParty + ".singlesignon.sign-request=" + signRequests,
-				PREFIX + ".foo." + assertingParty
-						+ ".entity-id=https://simplesaml-for-spring-saml.cfapps.io/saml2/idp/metadata.php",
-				PREFIX + ".foo." + assertingParty
-						+ ".verification.credentials[0].certificate-location=classpath:saml/certificate-location"};
-	}
-
-	private String[] getPropertyValuesWithoutSsoBinding(boolean useDeprecated) {
-		String assertingParty = useDeprecated ? "identityprovider" : "assertingparty";
-		return new String[] {
-				PREFIX + ".foo." + assertingParty
-						+ ".singlesignon.url=https://simplesaml-for-spring-saml.cfapps.io/saml2/idp/SSOService.php",
-				PREFIX + ".foo." + assertingParty + ".singlesignon.sign-request=false",
-				PREFIX + ".foo." + assertingParty
-						+ ".entity-id=https://simplesaml-for-spring-saml.cfapps.io/saml2/idp/metadata.php",
-				PREFIX + ".foo." + assertingParty
-						+ ".verification.credentials[0].certificate-location=classpath:saml/certificate-location"};
->>>>>>> 7d459a13
 	}
 
 	private String[] getPropertyValues() {
@@ -315,31 +255,20 @@
 				PREFIX + ".foo.signing.credentials[0].certificate-location=classpath:saml/certificate-location",
 				PREFIX + ".foo.decryption.credentials[0].private-key-location=classpath:saml/private-key-location",
 				PREFIX + ".foo.decryption.credentials[0].certificate-location=classpath:saml/certificate-location",
-<<<<<<< HEAD
+				PREFIX + ".foo.singlelogout.url=https://simplesaml-for-spring-saml.cfapps.io/saml2/idp/SLOService.php",
+				PREFIX + ".foo.singlelogout.response-url=https://simplesaml-for-spring-saml.cfapps.io/",
+				PREFIX + ".foo.singlelogout.binding=post",
 				PREFIX + ".foo.assertingparty.singlesignon.url=https://simplesaml-for-spring-saml.cfapps.io/saml2/idp/SSOService.php",
 				PREFIX + ".foo.assertingparty.singlesignon.binding=post",
 				PREFIX + ".foo.assertingparty.singlesignon.sign-request=false",
 				PREFIX + ".foo.assertingparty.entity-id=https://simplesaml-for-spring-saml.cfapps.io/saml2/idp/metadata.php",
 				PREFIX + ".foo.assertingparty.verification.credentials[0].certificate-location=classpath:saml/certificate-location",
-=======
-				PREFIX + ".foo.singlelogout.url=https://simplesaml-for-spring-saml.cfapps.io/saml2/idp/SLOService.php",
-				PREFIX + ".foo.singlelogout.response-url=https://simplesaml-for-spring-saml.cfapps.io/",
-				PREFIX + ".foo.singlelogout.binding=post",
-				PREFIX + ".foo." + assertingParty
-						+ ".singlesignon.url=https://simplesaml-for-spring-saml.cfapps.io/saml2/idp/SSOService.php",
-				PREFIX + ".foo." + assertingParty + ".singlesignon.binding=post",
-				PREFIX + ".foo." + assertingParty + ".singlesignon.sign-request=false",
-				PREFIX + ".foo." + assertingParty
-						+ ".entity-id=https://simplesaml-for-spring-saml.cfapps.io/saml2/idp/metadata.php",
-				PREFIX + ".foo." + assertingParty
-						+ ".verification.credentials[0].certificate-location=classpath:saml/certificate-location",
 				PREFIX + ".foo.asserting-party.singlelogout.url=https://simplesaml-for-spring-saml.cfapps.io/saml2/idp/SLOService.php",
 				PREFIX + ".foo.asserting-party.singlelogout.response-url=https://simplesaml-for-spring-saml.cfapps.io/",
 				PREFIX + ".foo.asserting-party.singlelogout.binding=post",
->>>>>>> 7d459a13
 				PREFIX + ".foo.entity-id={baseUrl}/saml2/foo-entity-id",
 				PREFIX + ".foo.acs.location={baseUrl}/login/saml2/foo-entity-id",
-				PREFIX + ".foo.acs.binding=redirect"};
+				PREFIX + ".foo.acs.binding=redirect" };
 	}
 
 	private boolean hasFilter(AssertableWebApplicationContext context, Class<? extends Filter> filter) {
