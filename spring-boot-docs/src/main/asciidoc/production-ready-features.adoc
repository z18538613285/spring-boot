--- conflicted
+++ resolved
@@ -203,12 +203,8 @@
 
 [[production-ready-endpoint-hypermedia]]
 === Hypermedia for actuator MVC endpoints
-<<<<<<< HEAD
 If `endpoints.hypermedia.enabled` is set to `true` and
-http://projects.spring.io/spring-hateoas[Spring HATEOAS] is on the classpath (e.g.
-=======
-If https://projects.spring.io/spring-hateoas[Spring HATEOAS] is on the classpath (e.g.
->>>>>>> 35572b6a
+https://projects.spring.io/spring-hateoas[Spring HATEOAS] is on the classpath (e.g.
 through the `spring-boot-starter-hateoas` or if you are using
 https://projects.spring.io/spring-data-rest[Spring Data REST]) then the HTTP endpoints
 from the Actuator are enhanced with hypermedia links, and a "`discovery page`" is added
