--- conflicted
+++ resolved
@@ -82,9 +82,6 @@
 
     sleep 1
 
-<<<<<<< HEAD
-  sleep 1
-=======
     echo waiting for docker to come up...
     until docker info >/dev/null 2>&1; do
       sleep 1
@@ -97,7 +94,6 @@
   export server_args DOCKER_LOG_FILE
   declare -fx try_start
   trap stop_docker EXIT
->>>>>>> 27714b1e
 
   if ! timeout ${STARTUP_TIMEOUT} bash -ce 'while true; do try_start && break; done'; then
     echo Docker failed to start within ${STARTUP_TIMEOUT} seconds.
